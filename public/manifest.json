--- conflicted
+++ resolved
@@ -1,10 +1,6 @@
 {
   "manifest_version": 3,
-<<<<<<< HEAD
-  "version": "0.3.1",
-=======
   "version": "0.3.2",
->>>>>>> c6ad88fe
   "short_name": "Salmon Wallet",
   "name": "Salmon Token Wallet",
   "icons": {
