{
  "name": "salmon-app",
  "version": "0.1.0",
  "private": true,
  "dependencies": {
    "@4m/wallet-adapter": "./packages/@4m/",
    "@emotion/react": "^11.9.0",
    "@emotion/styled": "^11.8.1",
    "@mui/material": "^5.7.0",
    "@react-native-clipboard/clipboard": "^1.10.0",
    "@react-navigation/bottom-tabs": "^6.3.1",
    "@react-navigation/native": "^6.0.10",
    "@react-navigation/native-stack": "^6.6.2",
    "@testing-library/jest-dom": "^5.16.4",
    "@testing-library/react": "^13.2.0",
    "@testing-library/user-event": "^13.5.0",
    "assert": "^2.0.0",
    "bip32": "^3.0.1",
    "browserify-zlib": "^0.2.0",
    "bs58": "^5.0.0",
    "crypto-browserify": "^3.12.0",
    "patch-package": "^6.4.7",
    "process": "^0.11.10",
    "react": "^18.1.0",
    "react-dom": "^18.1.0",
    "react-native": "0.68.1",
    "react-native-bootsplash": "^4.1.5",
    "react-native-crypto-js": "^1.0.0",
    "react-native-encrypted-storage": "^4.0.2",
    "react-native-paper": "^4.12.1",
    "react-native-safe-area-context": "^4.2.5",
    "react-native-screens": "^3.13.1",
    "react-native-url-polyfill": "^1.3.0",
    "react-native-vector-icons": "^9.1.0",
<<<<<<< HEAD
    "react-native-web": "^0.18.2",
=======
    "react-refresh": "^0.14.0",
>>>>>>> 241285a5
    "react-router-dom": "6",
    "react-scripts": "5.0.1",
    "stream-browserify": "^3.0.0",
    "tweetnacl": "^1.0.3",
    "util": "^0.12.4",
    "web-vitals": "^2.1.4"
  },
  "devDependencies": {
    "@babel/core": "^7.12.9",
    "@babel/runtime": "^7.12.5",
    "@react-native-community/eslint-config": "^2.0.0",
    "babel-jest": "^26.6.3",
    "buffer": "^6.0.3",
    "eslint": "^7.32.0",
    "https-browserify": "^1.0.0",
    "jest": "^26.6.3",
    "metro-react-native-babel-preset": "^0.67.0",
    "os-browserify": "^0.3.0",
    "path": "^0.12.7",
    "react-app-rewired": "^2.2.1",
    "react-native-get-random-values": "^1.8.0",
    "react-test-renderer": "17.0.2",
    "react-zlib-js": "^1.0.5",
    "stream-http": "^3.2.0",
    "url": "^0.11.0"
  },
  "scripts": {
    "start:web": "react-scripts start",
    "build": "react-scripts build",
    "test": "react-scripts test",
    "eject": "react-scripts eject",
    "start:android": "react-native run-android",
    "start:ios": "react-native run-ios",
    "start:native": "react-native start",
    "test:native": "jest",
    "lint": "eslint .",
    "postinstall": "yarn patch-package"
  },
  "eslintConfig": {
    "extends": [
      "react-app",
      "react-app/jest"
    ]
  },
  "browserslist": {
    "production": [
      ">0.2%",
      "not dead",
      "not op_mini all"
    ],
    "development": [
      "last 1 chrome version",
      "last 1 firefox version",
      "last 1 safari version"
    ]
  },
  "jest": {
    "preset": "react-native"
  }
}<|MERGE_RESOLUTION|>--- conflicted
+++ resolved
@@ -32,11 +32,8 @@
     "react-native-screens": "^3.13.1",
     "react-native-url-polyfill": "^1.3.0",
     "react-native-vector-icons": "^9.1.0",
-<<<<<<< HEAD
     "react-native-web": "^0.18.2",
-=======
     "react-refresh": "^0.14.0",
->>>>>>> 241285a5
     "react-router-dom": "6",
     "react-scripts": "5.0.1",
     "stream-browserify": "^3.0.0",
