{
  "name": "salmon-app",
  "version": "0.1.0",
  "private": true,
  "dependencies": {
    "@4m/wallet-adapter": "^0.0.15",
    "@emotion/react": "^11.9.0",
    "@emotion/styled": "^11.8.1",
    "@mui/material": "^5.7.0",
    "@react-native-clipboard/clipboard": "^1.10.0",
    "@react-navigation/bottom-tabs": "^6.3.1",
    "@react-navigation/native": "^6.0.10",
    "@react-navigation/native-stack": "^6.6.2",
    "@testing-library/jest-dom": "^5.16.4",
    "@testing-library/react": "^13.2.0",
    "@testing-library/user-event": "^13.5.0",
    "assert": "^2.0.0",
    "bip32": "^3.0.1",
    "browserify-zlib": "^0.2.0",
    "bs58": "^5.0.0",
    "crypto-browserify": "^3.12.0",
    "i18next": "^21.8.14",
    "patch-package": "^6.4.7",
    "process": "^0.11.10",
    "qrcode.react": "^3.1.0",
    "react": "^18.1.0",
    "react-dom": "^18.1.0",
    "react-i18next": "^11.18.1",
    "react-idle-timer": "^5.4.1",
    "react-native": "0.68.1",
    "react-native-bootsplash": "^4.1.5",
    "react-native-crypto-js": "^1.0.0",
    "react-native-encrypted-storage": "^4.0.2",
    "react-native-paper": "^4.12.1",
<<<<<<< HEAD
    "react-native-reanimated": "^2.9.1",
=======
    "react-native-qrcode-svg": "^6.1.2",
>>>>>>> 1d64d0e8
    "react-native-safe-area-context": "^4.2.5",
    "react-native-screens": "^3.13.1",
    "react-native-svg": "^12.4.0",
    "react-native-url-polyfill": "^1.3.0",
    "react-native-user-inactivity": "^1.2.0",
    "react-native-vector-icons": "^9.1.0",
    "react-native-web": "^0.18.2",
    "react-native-web-svg-charts": "^0.0.10",
    "react-router-dom": "6",
    "react-scripts": "5.0.1",
    "stream-browserify": "^3.0.0",
    "tweetnacl": "^1.0.3",
    "util": "^0.12.4",
    "web-vitals": "^2.1.4"
  },
  "devDependencies": {
    "@babel/core": "^7.12.9",
    "@babel/runtime": "^7.12.5",
    "@react-native-community/eslint-config": "^2.0.0",
    "babel-jest": "^26.6.3",
    "buffer": "^6.0.3",
    "eslint": "^7.32.0",
    "https-browserify": "^1.0.0",
    "jest": "^26.6.3",
    "metro-react-native-babel-preset": "^0.67.0",
    "os-browserify": "^0.3.0",
    "path": "^0.12.7",
    "react-app-rewired": "^2.2.1",
    "react-native-get-random-values": "^1.8.0",
    "react-test-renderer": "17.0.2",
    "react-zlib-js": "^1.0.5",
    "stream-http": "^3.2.0",
    "url": "^0.11.0"
  },
  "scripts": {
    "start:web": "react-scripts start",
    "build": "react-scripts build",
    "test": "react-scripts test",
    "eject": "react-scripts eject",
    "start:packager": "react-native start",
    "start:android": "react-native run-android",
    "start:ios": "react-native run-ios",
    "start:native": "react-native start",
    "test:native": "jest",
    "lint": "eslint \"src/**/*.js\"",
    "lint:fix": "eslint \"src/**/*.js\" --fix",
    "postinstall": "yarn patch-package",
    "login:4m": "aws codeartifact login --tool npm --repository npm-modules --domain four-m --domain-owner 363894166745 --namespace '@4m' --profile salmon --region us-east-1"
  },
  "eslintConfig": {
    "extends": [
      "react-app",
      "react-app/jest"
    ]
  },
  "browserslist": {
    "production": [
      ">0.2%",
      "not dead",
      "not op_mini all"
    ],
    "development": [
      "last 1 chrome version",
      "last 1 firefox version",
      "last 1 safari version"
    ]
  },
  "jest": {
    "preset": "react-native"
  }
}<|MERGE_RESOLUTION|>--- conflicted
+++ resolved
@@ -32,11 +32,8 @@
     "react-native-crypto-js": "^1.0.0",
     "react-native-encrypted-storage": "^4.0.2",
     "react-native-paper": "^4.12.1",
-<<<<<<< HEAD
     "react-native-reanimated": "^2.9.1",
-=======
     "react-native-qrcode-svg": "^6.1.2",
->>>>>>> 1d64d0e8
     "react-native-safe-area-context": "^4.2.5",
     "react-native-screens": "^3.13.1",
     "react-native-svg": "^12.4.0",
