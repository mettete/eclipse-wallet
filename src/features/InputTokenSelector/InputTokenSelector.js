import React, { useEffect, useMemo, useState } from 'react';
import { Modal, View, StyleSheet } from 'react-native';

import { withTranslation } from '../../hooks/useTranslations';
import { hiddenValue } from '../../utils/amount';

import GlobalLayout from '../../component-library/Global/GlobalLayout';
import GlobalBackTitle from '../../component-library/Global/GlobalBackTitle';
import CardButton from '../../component-library/CardButton/CardButton';
import GlobalImage from '../../component-library/Global/GlobalImage';
import GlobalInput from '../../component-library/Global/GlobalInput';
import GlobalPadding from '../../component-library/Global/GlobalPadding';
import GlobalInputWithButton from '../../component-library/Global/GlobalInputWithButton';
import GlobalButton from '../../component-library/Global/GlobalButton';
import theme from '../../component-library/Global/theme';
import { getShortAddress } from '../../utils/wallet';
import { isNative } from '../../utils/platform';

const MAX_PAG = 20;
const getFilterItems = (items, search) =>
  search.length >= 3
    ? items.filter(
        t =>
          (t.name || '').toLowerCase().includes(search.toLowerCase()) ||
          (t.symbol || '').toLowerCase().includes(search.toLowerCase()),
      )
    : items;

const styles = StyleSheet.create({
  ddToken: {
    flex: isNative() ? 0.7 : undefined,
  },
  chipsToken: {
    flex: isNative() ? 0.7 : undefined,
    marginVertical: theme.gutters.paddingXS,
  },
});

const InputWithTokenSelector = ({
  params,
  value,
  setValue,
  placeholder,
  image,
  title,
  description,
  t,
  hiddenBalance,
  tokens,
  featuredTokens,
  chips,
  onChange = () => {},
  ...props
}) => {
  const [isVisible, setIsVisible] = useState(false);
  const [searchToken, setSearchToken] = useState('');
  const [drawedList, setDrawedList] = useState([]);
  const filteredTokens = useMemo(
    () => getFilterItems(tokens, searchToken),
    [tokens, searchToken],
  );
  useEffect(() => {
    if (filteredTokens.length > MAX_PAG) {
      setDrawedList(filteredTokens.slice(0, MAX_PAG));
    } else {
      setDrawedList(filteredTokens);
    }
  }, [filteredTokens]);
  const onSelect = token => {
    onChange(token);
    setIsVisible(false);
  };
  const onViewMore = () => {
    setDrawedList([
      ...drawedList,
      ...filteredTokens.slice(drawedList.length, drawedList.length + MAX_PAG),
    ]);
  };
  return (
    <>
      <GlobalInputWithButton
        value={value}
        setValue={setValue}
        placeholder={placeholder}
        inputStyle={chips ? styles.chipsToken : styles.ddToken}
        action={
          <CardButton
            type="secondary"
            size="sm"
            title={title}
            description={description}
            image={image}
            imageSize="xs"
            actionIcon="disclose"
            onPress={() => setIsVisible(true)}
            buttonStyle={{ paddingRight: 0, paddingLeft: 6 }}
            imageStyle={description && { marginTop: theme.gutters.paddingXS }}
            keyboardType="numeric"
            nospace
          />
        }
        {...props}
      />

      <Modal
        transparent
        animationType="fade"
        onRequestClose={() => setIsVisible(false)}
        visible={isVisible}>
        <GlobalLayout
          fullscreen
          style={{ backgroundColor: theme.colors.bgDarken }}>
          <GlobalLayout.Header>
            <GlobalBackTitle
              onBack={() => setIsVisible(false)}
              title={t('wallet.select_token')}
            />
            <GlobalInput
              forSearch
              placeholder={t('actions.search_placeholder')}
              value={searchToken}
              setValue={setSearchToken}
            />
            <GlobalPadding />
            {featuredTokens && (
              <View style={theme.globalStyles.inline}>
                {featuredTokens?.map(token => (
                  <View>
                    <CardButton
                      key={token.mint || token.address}
                      onPress={() => onSelect(token)}
                      size="sm"
                      icon={<GlobalImage url={token.logo} size="xs" circle />}
                      caption={token.symbol.toUpperCase() || token.name}
                      buttonStyle={{ width: 112, marginRight: 10 }}
                    />
                  </View>
                ))}
              </View>
            )}
            <GlobalPadding />
            {drawedList.map(token => (
              <CardButton
                key={token.mint || token.address}
                onPress={() => onSelect(token)}
                icon={<GlobalImage url={token.logo} size="md" circle />}
                title={
                  token.name || getShortAddress(token.mint || token.address)
                }
                description={
                  token.uiAmount
                    ? `${hiddenBalance ? hiddenValue : token.uiAmount} ${
                        token.symbol || ''
                      }`
                    : token.symbol
                }
<<<<<<< HEAD
                chip={chips && token.network}
=======
                chip={chips && token.network.toUpperCase()}
>>>>>>> 2dfd6bea
              />
            ))}
          </GlobalLayout.Header>

          <GlobalLayout.Footer>
            {tokens.length > MAX_PAG && (
              <>
                <GlobalButton
                  type="default"
                  wideSmall
                  onPress={onViewMore}
                  title={t('actions.view_more')}
                  disabled={filteredTokens.length <= drawedList.length}
                />
                <GlobalPadding size="xs" />
              </>
            )}
            <GlobalButton
              type="primary"
              wideSmall
              onPress={() => setIsVisible(false)}
              title={t('actions.close')}
            />
          </GlobalLayout.Footer>
        </GlobalLayout>
      </Modal>
    </>
  );
};

export default withTranslation()(InputWithTokenSelector);<|MERGE_RESOLUTION|>--- conflicted
+++ resolved
@@ -154,11 +154,7 @@
                       }`
                     : token.symbol
                 }
-<<<<<<< HEAD
-                chip={chips && token.network}
-=======
                 chip={chips && token.network.toUpperCase()}
->>>>>>> 2dfd6bea
               />
             ))}
           </GlobalLayout.Header>
