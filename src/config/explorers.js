--- conflicted
+++ resolved
@@ -49,11 +49,8 @@
 const DEFAULT_EXPLORERS = {
   SOLANA: 'SOLSCAN',
   NEAR: 'NEAR_EXPLORER',
-<<<<<<< HEAD
   ETHEREUM: 'ETHERSCAN',
   BITCOIN: 'ETHERSCAN',
-=======
->>>>>>> 0839a39f
 };
 
 export { EXPLORERS, DEFAULT_EXPLORERS };