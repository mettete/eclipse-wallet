import React, { useContext, useEffect } from 'react';
import { Route, Routes } from 'react-router-dom';
import { AppContext } from '../AppProvider';
import { getRouteComponent } from './utils';
import { ROUTES_MAP } from './app-routes';
import { useNavigation } from './hooks';

const RoutesBuilder = ({
  routes,
  configs,
  entry,
  requireOnboarding = true,
  ..._
}) => {
  const navigate = useNavigation();
  const [{ accounts }] = useContext(AppContext);
  useEffect(() => {
    if (requireOnboarding && !accounts.length) {
      navigate(ROUTES_MAP.ONBOARDING);
    }
  }, [requireOnboarding, navigate, accounts]);

  const EntryComponent = entry ? getRouteComponent(routes, entry) : null;
<<<<<<< HEAD
  return !requireOnboarding || (requireOnboarding && wallets.length > 0) ? (
=======

  return !requireOnboarding || (requireOnboarding && accounts.length > 0) ? (
>>>>>>> 2dfd6bea
    <Routes>
      {EntryComponent && <Route path="/" element={<EntryComponent />} />}
      {routes.map(({ key, name, path, Component }) => (
        <Route
          key={`route-${key}`}
          path={path}
          element={<Component cfgs={configs} />}
        />
      ))}
    </Routes>
  ) : null;
};

export default RoutesBuilder;<|MERGE_RESOLUTION|>--- conflicted
+++ resolved
@@ -21,12 +21,8 @@
   }, [requireOnboarding, navigate, accounts]);
 
   const EntryComponent = entry ? getRouteComponent(routes, entry) : null;
-<<<<<<< HEAD
-  return !requireOnboarding || (requireOnboarding && wallets.length > 0) ? (
-=======
 
   return !requireOnboarding || (requireOnboarding && accounts.length > 0) ? (
->>>>>>> 2dfd6bea
     <Routes>
       {EntryComponent && <Route path="/" element={<EntryComponent />} />}
       {routes.map(({ key, name, path, Component }) => (
