import React, { useContext, useEffect, useState } from 'react';
import theme from '../../component-library/Global/theme';
import { StyleSheet, SafeAreaView, TouchableOpacity, View } from 'react-native';
import { getNetworks, getSwitches } from '4m-wallet-adapter';
import { AppContext } from '../../AppProvider';
import { useNavigation } from '../../routes/hooks';
import { ROUTES_MAP as ROUTES_WALLET_MAP } from '../../pages/Wallet/routes';
import { ROUTES_MAP as ROUTES_SETTINGS_MAP } from '../../pages/Settings/routes';
import { ROUTES_MAP as TOKEN_ROUTES_MAP } from '../../pages/Token/routes';
import AvatarImage from '../../component-library/Image/AvatarImage';
import { getShortAddress } from '../../utils/wallet';
import GlobalToast from '../../component-library/Global/GlobalToast';
import GlobalButton from '../../component-library/Global/GlobalButton';
import GlobalText from '../../component-library/Global/GlobalText';
import GlobalImage from '../../component-library/Global/GlobalImage';
import IconCopy from '../../assets/images/IconCopy.png';
import IconChangeWallet from '../../assets/images/IconChangeWallet.png';
import IconQRCodeScanner from '../../assets/images/IconQRCodeScanner.png';
import { getMediaRemoteUrl } from '../../utils/media';
import { isExtension, isNative } from '../../utils/platform';
import clipboard from '../../utils/clipboard.native';
import storage from '../../utils/storage';
import { withTranslation } from '../../hooks/useTranslations';
import QRScan from '../../features/QRScan/QRScan';
import Tooltip from '../Tooltip/Tooltip';
import NetworkSelector from '../../pages/Wallet/components/NetworkSelector';

const styles = StyleSheet.create({
  avatarWalletAddressActions: {
    flexDirection: 'row',
    justifyContent: 'space-between',
    alignItems: 'center',
    marginTop: theme.gutters.paddingNormal,
    marginBottom: theme.gutters.paddingXL,
    marginRight: theme.gutters.paddingXS * -1,
  },
  avatarWalletAddress: {
    flex: 1,
    flexDirection: 'row',
    alignItems: 'center',
  },
  walletNameAddress: {
    flex: 1,
    flexDirection: 'row',
    alignItems: 'flex-start',
    marginLeft: theme.gutters.paddingSM,
  },
  walletName: {
    lineHeight: theme.fontSize.fontSizeNormal + 4,
  },
  walletAddressActions: {
    flexDirection: 'row',
  },
  walletAddress: {
    lineHeight: theme.fontSize.fontSizeNormal + 4,
    marginLeft: theme.gutters.paddingXS,
  },
  walletActions: {
    flexDirection: 'row',
    alignItems: 'center',
  },
  narrowBtn: {
    paddingHorizontal: theme.gutters.paddingSM,
  },
<<<<<<< HEAD
  addressCopyIcon: {
    marginLeft: theme.gutters.paddingXXS,
    marginTop: 2,
    position: 'absolute',
=======
  addressIcon: {
    marginLeft: theme.gutters.margin,
    marginTop: 1,
>>>>>>> 2dfd6bea
  },
  appStatus: {
    marginRight: theme.gutters.paddingNormal,
    borderRadius: 50,
    height: 14,
    width: 14,
  },
  appConnectedStatus: {
    backgroundColor: theme.colors.positiveBright,
  },
  appDisconnectedStatus: {
    backgroundColor: theme.colors.negativeBright,
  },
  networkSelector: {
    marginRight: theme.gutters.paddingXS,
    minWidth: 120,
  },
});

const Header = ({ isHome, t }) => {
  const [
    { activeAccount, activeBlockchainAccount, networkId },
    { changeNetwork },
  ] = useContext(AppContext);

  const [showToast, setShowToast] = useState(false);
  const [showScan, setShowScan] = useState(false);
  const [isConnected, setIsConnected] = useState(null);
  const [hostname, setHostname] = useState(null);
  const [networks, setNetworks] = useState([]);

  const navigate = useNavigation();

  useEffect(() => {
    const checkConnection = async () => {
      if (isExtension()) {
        // eslint-disable-next-line no-undef
        const tabs = await chrome.tabs.query({
          active: true,
          currentWindow: true,
        });
        try {
          setHostname(new URL(tabs?.[0]?.url).hostname);
        } catch (err) {
          console.log(err);
        }
        const tabsIds = await storage.getItem('connectedTabsIds');
        setIsConnected(tabsIds?.includes(tabs?.[0]?.id));
      }
    };

    checkConnection();
  }, []);

  useEffect(() => {
    const load = async () => {
      const switches = await getSwitches();
      const allNetworks = await getNetworks();
      setNetworks(
        allNetworks
          .filter(({ id }) => switches[id]?.enable)
          .map(({ name: label, id: value }) => ({ label, value })),
      );
    };

    load();
  }, []);

  const toggleScan = () => {
    setShowScan(!showScan);
  };

  const onRead = qr => {
    const data = qr;
    setShowScan(false);
    navigate(TOKEN_ROUTES_MAP.TOKEN_SELECT_TO, {
      action: 'sendTo',
      toAddress: data.data,
    });
  };

  const onClickAvatar = () => {
    navigate(ROUTES_SETTINGS_MAP.SETTINGS_ACCOUNT_SELECT);
  };

  const onCopyAddress = () => {
    clipboard.copy(activeBlockchainAccount.getReceiveAddress());
    setShowToast(true);
  };

  const onSelectPathIndex = () => {
    navigate(ROUTES_WALLET_MAP.WALLET_INDEX_PATH);
  };

  return (
    <SafeAreaView edges={['top']}>
      <View style={styles.avatarWalletAddressActions}>
        <View style={styles.avatarWalletAddress}>
          <TouchableOpacity onPress={onClickAvatar}>
            <AvatarImage
              src={getMediaRemoteUrl(activeAccount.avatar)}
              size={42}
            />
          </TouchableOpacity>
          <View style={styles.walletNameAddress}>
            <GlobalText
              type="body2"
              style={styles.walletName}
              numberOfLines={1}>
              {activeAccount.name}
            </GlobalText>
            <View style={styles.walletAddressActions}>
              <GlobalText
                type="caption"
                color="tertiary"
                style={styles.walletAddress}
                numberOfLines={1}>
                ({getShortAddress(activeBlockchainAccount.getReceiveAddress())})
              </GlobalText>
              <TouchableOpacity onPress={onCopyAddress}>
                <GlobalImage
                  source={IconCopy}
<<<<<<< HEAD
                  style={styles.addressCopyIcon}
                  size="xxxs"
=======
                  style={styles.addressIcon}
                  size="xxs"
>>>>>>> 2dfd6bea
                />
              </TouchableOpacity>
              {isHome && activeAccount.networksAccounts[networkId].length > 1 && (
                <TouchableOpacity onPress={onSelectPathIndex}>
                  <GlobalImage
                    source={IconChangeWallet}
                    style={styles.addressIcon}
                    size="xxs"
                  />
                </TouchableOpacity>
              )}
            </View>
          </View>
        </View>

        <View style={styles.walletActions}>
          {isHome && networks.length > 1 && (
            <View style={styles.networkSelector}>
              <NetworkSelector
                options={networks}
                setValue={changeNetwork}
                value={networkId}
              />
            </View>
          )}
          {/* <GlobalButton
                  type="icon"
                  transparent
                  icon={hasNotifications ? IconNotificationsAdd : IconNotifications}
                  style={styles.narrowBtn}
                  onPress={goToNotifications}
                /> */}
          {isNative() && (
            <GlobalButton
              type="icon"
              transparent
              icon={IconQRCodeScanner}
              style={styles.narrowBtn}
              onPress={toggleScan}
            />
          )}
          {isConnected !== null && (
            <Tooltip
              title={
                <GlobalText>
                  {t(isConnected ? 'header.connected' : 'header.disconnected', {
                    hostname,
                  })}
                </GlobalText>
              }>
              <View
                style={[
                  styles.appStatus,
                  isConnected
                    ? styles.appConnectedStatus
                    : styles.appDisconnectedStatus,
                ]}
              />
            </Tooltip>
          )}
        </View>
      </View>
      <GlobalToast
        message={t('wallet.copied')}
        open={showToast}
        setOpen={setShowToast}
      />
      {isNative() && (
        <QRScan active={showScan} onClose={toggleScan} onRead={onRead} />
      )}
    </SafeAreaView>
  );
};

export default withTranslation()(Header);<|MERGE_RESOLUTION|>--- conflicted
+++ resolved
@@ -62,16 +62,9 @@
   narrowBtn: {
     paddingHorizontal: theme.gutters.paddingSM,
   },
-<<<<<<< HEAD
-  addressCopyIcon: {
-    marginLeft: theme.gutters.paddingXXS,
-    marginTop: 2,
-    position: 'absolute',
-=======
   addressIcon: {
     marginLeft: theme.gutters.margin,
     marginTop: 1,
->>>>>>> 2dfd6bea
   },
   appStatus: {
     marginRight: theme.gutters.paddingNormal,
@@ -194,13 +187,8 @@
               <TouchableOpacity onPress={onCopyAddress}>
                 <GlobalImage
                   source={IconCopy}
-<<<<<<< HEAD
-                  style={styles.addressCopyIcon}
-                  size="xxxs"
-=======
                   style={styles.addressIcon}
                   size="xxs"
->>>>>>> 2dfd6bea
                 />
               </TouchableOpacity>
               {isHome && activeAccount.networksAccounts[networkId].length > 1 && (
