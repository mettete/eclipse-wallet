--- conflicted
+++ resolved
@@ -99,11 +99,8 @@
   switch (type) {
     case 'ETH':
       return 'rgb(145, 165, 240)';
-<<<<<<< HEAD
-=======
     case 'BTC':
       return 'rgb(189, 157, 58)';
->>>>>>> 2dfd6bea
     case 'BSC':
       return 'rgb(245, 206, 84)';
     case 'BEP20':
@@ -220,10 +217,6 @@
               {caption}
             </GlobalText>
           )}
-<<<<<<< HEAD
-=======
-
->>>>>>> 2dfd6bea
           <View style={globalStyles.inline}>
             {title && (
               <GlobalText type="body2" numberOfLines={1}>
