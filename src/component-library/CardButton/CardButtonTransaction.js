import React from 'react';
import { StyleSheet, View } from 'react-native';

import theme from '../Global/theme';
import GlobalImage from '../Global/GlobalImage';
import GlobalText from '../Global/GlobalText';
import CardButton from './CardButton';

import {
  TRANSACTION_TYPE,
  TRANSACTION_STATUS,
} from '../../pages/Transactions/constants';
import { getTransactionImage, getShortAddress } from '../../utils/wallet';
import IconFailed from '../../assets/images/IconFailed.png';
import { withTranslation } from '../../hooks/useTranslations';
import { formatAmount } from '4m-wallet-adapter/services/format';

const styles = StyleSheet.create({
  imageStyle: {
    borderRadius: theme.borderRadius.borderRadiusPill,
  },
  inline: {
    flexDirection: 'row',
    justifyContent: 'space-between',
    alignItems: 'center',
  },
});

<<<<<<< HEAD
const CardButtonTransaction = ({
  transaction,
  address,
  tokenNames,
  // amount,
  percentage,
  title,
  description,
  active,
  complete,
  actionIcon,
  actions,
  onPress,
  touchableStyles,
  tokenImg1,
  tokenImg2,
  ...props
}) => {
  const getTransactionTitle = () => {
    const object = transaction;
    switch (object) {
      case 'sent':
        return 'Sent';
      case 'received':
        return 'Received';
      case 'swap':
        return 'Swap';
      case 'interaction':
        return 'Interaction';
      case 'paid':
        return 'Paid';
      case 'unknown':
        return 'Unknown';
      case 'inProgress':
        return 'Sending...';
      default:
        return 'Sent';
=======
const CardButtonTransaction = ({ t, transaction, onPress }) => {
  const { id, type, status, inputs, outputs } = transaction;

  let image, description, tokenImg1, tokenImg2;

  if (type === TRANSACTION_TYPE.SEND) {
    image = getTransactionImage('sent');
    tokenImg1 = outputs?.[0]?.logo;
    if (outputs?.[0]?.destination) {
      description = t('transactions.toAddress', {
        address: getShortAddress(outputs[0].destination),
      });
    }
  } else if (type === TRANSACTION_TYPE.RECEIVE) {
    image = getTransactionImage('received');
    tokenImg1 = inputs?.[0]?.logo;
    if (inputs?.[0]?.source) {
      description = t('transactions.fromAddress', {
        address: getShortAddress(inputs[0].source),
      });
    }
  } else if (type === TRANSACTION_TYPE.SWAP) {
    image = getTransactionImage('swap');
    if (inputs?.[0]?.name && outputs?.[0]?.name) {
      description = `${inputs[0].name} → ${outputs[0].name}`;
    }
    if (inputs?.[0]?.logo && outputs?.[0]?.logo) {
      tokenImg1 = inputs[0].logo;
      tokenImg2 = outputs[0].logo;
>>>>>>> 0839a39f
    }
  } else if (type === TRANSACTION_TYPE.INTERACTION) {
    image = getTransactionImage('interaction');
  } else {
    image = getTransactionImage('unknown');
  }

  let actions;
  if (status === TRANSACTION_STATUS.COMPLETED) {
    const mapAction = (sign, { amount, decimals, symbol, name }, i) => {
      const unit = symbol || name || '';
      const amountUi = `${sign} ${formatAmount(amount, decimals)} ${unit}`;
      const color = sign === '-' ? 'negativeLight' : 'positive';
      const kind = sign === '-' ? 'output' : 'input';

      return (
        <View style={styles.inline} key={`${id}-${kind}-${i}`}>
          <GlobalText key="amount-action" type="body1" color={color}>
            {amountUi}
          </GlobalText>
        </View>
      );
    };

    const outputActions = outputs.map((output, i) => mapAction('-', output, i));
    const inputActions = inputs.map((input, i) => mapAction('+', input, i));

    actions = outputActions.concat(inputActions);
  } else {
    actions = [
      <View style={styles.inline} key={id}>
        <GlobalImage source={IconFailed} size="xxs" />
      </View>,
    ];
  }

  return (
    <CardButton
      title={t(`transactions.${type}`)}
      description={description}
      image={image}
      imageSize="normal"
      imageStyle={styles.imageStyle}
      tokenImg1={tokenImg1}
      tokenImg2={tokenImg2}
      actions={actions}
      onPress={onPress}
      {...props}
    />
  );
};
export default withTranslation()(CardButtonTransaction);<|MERGE_RESOLUTION|>--- conflicted
+++ resolved
@@ -26,45 +26,6 @@
   },
 });
 
-<<<<<<< HEAD
-const CardButtonTransaction = ({
-  transaction,
-  address,
-  tokenNames,
-  // amount,
-  percentage,
-  title,
-  description,
-  active,
-  complete,
-  actionIcon,
-  actions,
-  onPress,
-  touchableStyles,
-  tokenImg1,
-  tokenImg2,
-  ...props
-}) => {
-  const getTransactionTitle = () => {
-    const object = transaction;
-    switch (object) {
-      case 'sent':
-        return 'Sent';
-      case 'received':
-        return 'Received';
-      case 'swap':
-        return 'Swap';
-      case 'interaction':
-        return 'Interaction';
-      case 'paid':
-        return 'Paid';
-      case 'unknown':
-        return 'Unknown';
-      case 'inProgress':
-        return 'Sending...';
-      default:
-        return 'Sent';
-=======
 const CardButtonTransaction = ({ t, transaction, onPress }) => {
   const { id, type, status, inputs, outputs } = transaction;
 
@@ -94,7 +55,6 @@
     if (inputs?.[0]?.logo && outputs?.[0]?.logo) {
       tokenImg1 = inputs[0].logo;
       tokenImg2 = outputs[0].logo;
->>>>>>> 0839a39f
     }
   } else if (type === TRANSACTION_TYPE.INTERACTION) {
     image = getTransactionImage('interaction');
@@ -142,7 +102,6 @@
       tokenImg2={tokenImg2}
       actions={actions}
       onPress={onPress}
-      {...props}
     />
   );
 };
