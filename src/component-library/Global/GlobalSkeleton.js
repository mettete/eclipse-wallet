--- conflicted
+++ resolved
@@ -24,13 +24,10 @@
       return <TransactionSimulation />;
     case 'Swap':
       return <Swap />;
-<<<<<<< HEAD
     case 'NftSlider':
       return <NftSlider />;
-=======
     case 'DerivedAccounts':
       return <DerivedAccounts />;
->>>>>>> 2dfd6bea
     case 'Generic':
       return <Generic />;
   }
@@ -164,14 +161,15 @@
   </ContentLoader>
 );
 
-<<<<<<< HEAD
 const NftSlider = () => (
   <ContentLoader
     foregroundColor={theme.colors.cards}
     backgroundColor={theme.colors.bgLight}
     viewBox="0 0 100 90">
     <rect x="0" y="0" rx="6" ry="6" width="100" height="80" />
-=======
+  </ContentLoader>
+);
+
 const DerivedAccounts = () => (
   <ContentLoader
     foregroundColor={theme.colors.cards}
@@ -181,7 +179,6 @@
     <rect x="0" y={18} rx="3" ry="3" width="100" height="15" />
     <rect x="0" y={18 * 2} rx="3" ry="3" width="100" height="15" />
     <rect x="0" y={18 * 3} rx="3" ry="3" width="100" height="15" />
->>>>>>> 2dfd6bea
   </ContentLoader>
 );
 
