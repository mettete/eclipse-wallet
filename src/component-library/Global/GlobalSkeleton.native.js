import React from 'react';
import { Dimensions } from 'react-native';
import ContentLoader, { Rect, Circle } from 'react-content-loader/native';
import theme from './theme';

const window = Dimensions.get('window');

const GlobalSkeleton = ({ type }) => {
  switch (type) {
    case 'TokenList':
      return <TokenList />;
    case 'TokenListSend':
      return <TokenListSend />;
    case 'NftList':
      return <NftList />;
    case 'NftListScreen':
      return <NftListScreen />;
    case 'ActivityList':
      return <ActivityList />;
    case 'Balance':
      return <Balance />;
    case 'NftDetail':
      return <NftDetail />;
    case 'TransactionDetail':
      return <TransactionDetail />;
    case 'TransactionSimulation':
      return <TransactionSimulation />;
    case 'Swap':
      return <Swap />;
<<<<<<< HEAD
    case 'NftSlider':
      return <NftSlider />;
=======
    case 'DerivedAccounts':
      return <DerivedAccounts />;
>>>>>>> 2dfd6bea
    case 'Generic':
      return <Generic />;
  }
};

const TokenList = () => (
  <ContentLoader
    speed={8}
    width="100%"
    height={370}
    foregroundColor={theme.colors.cards}
    backgroundColor={theme.colors.bgLight}>
    <Rect x="0" y="5" rx="5" ry="5" width={window.width - 35} height="70" />
    <Rect x="0" y="95" rx="5" ry="5" width={window.width - 35} height="70" />
    <Rect x="0" y="185" rx="5" ry="5" width={window.width - 35} height="70" />
    <Rect x="0" y="275" rx="5" ry="5" width={window.width - 35} height="70" />
  </ContentLoader>
);

const TokenListSend = () => (
  <ContentLoader
    foregroundColor={theme.colors.cards}
    backgroundColor={theme.colors.bgLight}
    viewBox="0 0 100 200">
    <Rect x="0" y="23" rx="3" ry="3" width="100" height="14" />
    <Rect x="0" y="54" rx="3" ry="3" width="100" height="14" />
    <Rect x="0" y="70" rx="3" ry="3" width="100" height="14" />
    <Rect x="0" y="86" rx="3" ry="3" width="100" height="14" />
    <Rect x="0" y="102" rx="3" ry="3" width="100" height="14" />
    <Rect x="0" y="118" rx="3" ry="3" width="100" height="14" />
    <Rect x="0" y="134" rx="3" ry="3" width="100" height="14" />
  </ContentLoader>
);

const NftList = () => (
  <ContentLoader
    speed={8}
    width="100%"
    height={200}
    foregroundColor={theme.colors.cards}
    backgroundColor={theme.colors.bgLight}>
    <Rect x="0" y="0" rx="5" ry="5" width="150" height="150" />
    <Rect x="170" y="0" rx="5" ry="5" width="150" height="150" />
  </ContentLoader>
);

const NftListScreen = () => (
  <ContentLoader
    foregroundColor={theme.colors.cards}
    backgroundColor={theme.colors.bgLight}
    viewBox="0 0 100 200">
    <Rect x="0" y="25" rx="5" ry="5" width="100" height="70" />
    <Rect x="0" y="112" rx="5" ry="5" width="48" height="48" />
    <Rect x="52" y="112" rx="5" ry="5" width="48" height="48" />
    <Rect x="0" y={43 * 2 + 80} rx="5" ry="5" width="48" height="48" />
    <Rect x="52" y={43 * 2 + 80} rx="5" ry="5" width="48" height="48" />
    <Rect x="0" y={47 * 3 + 80} rx="5" ry="5" width="48" height="48" />
    <Rect x="52" y={47 * 3 + 80} rx="5" ry="5" width="48" height="48" />
  </ContentLoader>
);

const ActivityList = () => (
  <ContentLoader
    foregroundColor={theme.colors.cards}
    backgroundColor={theme.colors.bgLight}
    viewBox="0 0 100 200">
    <Rect x="0" y="0" rx="3" ry="3" width="100" height="23" />
    <Rect x="0" y="25" rx="3" ry="3" width="100" height="23" />
    <Rect x="0" y="50" rx="3" ry="3" width="100" height="23" />
    <Rect x="0" y="75" rx="3" ry="3" width="100" height="23" />
    <Rect x="0" y="100" rx="3" ry="3" width="100" height="23" />
    <Rect x="0" y="125" rx="3" ry="3" width="100" height="23" />
    <Rect x="0" y="150" rx="3" ry="3" width="100" height="23" />
    <Rect x="0" y="175" rx="3" ry="3" width="100" height="23" />
  </ContentLoader>
);

const Balance = () => (
  <ContentLoader
    foregroundColor={theme.colors.cards}
    backgroundColor={theme.colors.bgLight}
    viewBox="0 0 100 24">
    <Rect x="20" y="0" rx="3" ry="3" width="60" height="12" />
    <Rect x="36" y="14" rx="3" ry="3" width="28" height="8" />
  </ContentLoader>
);

const NftDetail = () => (
  <ContentLoader
    foregroundColor={theme.colors.cards}
    backgroundColor={theme.colors.bgLight}
    viewBox="0 0 100 200">
    <Rect x="25" y="18" rx="3" ry="3" width="50" height="10" />
    <Rect x="20" y="34" rx="6" ry="6" width="60" height="60" />
    <Rect x="1" y="140" rx="3" ry="3" width="98" height="16" />
    <Rect x="1" y="160" rx="3" ry="3" width="98" height="10" />
    <Rect x="1" y="180" rx="3" ry="3" width="48" height="14" />
    <Rect x="51" y="180" rx="3" ry="3" width="48" height="14" />
  </ContentLoader>
);

const TransactionDetail = () => (
  <ContentLoader
    foregroundColor={theme.colors.cards}
    backgroundColor={theme.colors.bgLight}
    viewBox="0 0 100 200">
    <Rect x="20" y="105" rx="1" ry="1" width="61" height="12" />
    <Rect x="5" y="85" rx="1" ry="1" width="90" height="10" />
    <Circle cx="50" cy="27" r="16" />
    <Rect x="20" y="120" rx="1" ry="1" width="61" height="12" />
    <Rect x="5" y="59" rx="1" ry="1" width="90" height="10" />
    <Rect x="5" y="72" rx="1" ry="1" width="90" height="10" />
  </ContentLoader>
);

const TransactionSimulation = () => (
  <ContentLoader
    speed={8}
    width="100%"
    height={370}
    foregroundColor={theme.colors.cards}
    backgroundColor={theme.colors.bgLight}>
    <Rect x="0" y="5" rx="5" ry="5" width={window.width - 35} height="70" />
    <Rect x="0" y="95" rx="5" ry="5" width={window.width - 35} height="70" />
  </ContentLoader>
);

const Swap = () => (
  <ContentLoader
    foregroundColor={theme.colors.cards}
    backgroundColor={theme.colors.bgLight}
    viewBox="0 0 100 100">
    <Rect x="0" y="0" rx="3" ry="3" width="100" height="23" />
    <Rect x="0" y="25" rx="3" ry="3" width="100" height="23" />
    <Rect x="0" y="50" rx="3" ry="3" width="100" height="23" />
    <Rect x="0" y="75" rx="3" ry="3" width="100" height="23" />
  </ContentLoader>
);

<<<<<<< HEAD
const NftSlider = () => (
  <ContentLoader
    foregroundColor={theme.colors.cards}
    backgroundColor={theme.colors.bgLight}
    viewBox="0 0 100 90">
    <Rect x="0" y="0" rx="6" ry="6" width="100" height="80" />
=======
const DerivedAccounts = () => (
  <ContentLoader
    speed={8}
    width="100%"
    height={370}
    foregroundColor={theme.colors.cards}
    backgroundColor={theme.colors.bgLight}>
    <Rect x="0" y="0" rx="5" ry="5" width={window.width - 35} height="15" />
    <Rect x="0" y="18" rx="5" ry="5" width={window.width - 35} height="15" />
    <Rect x="0" y="36" rx="5" ry="5" width={window.width - 35} height="15" />
    <Rect x="0" y="54" rx="5" ry="5" width={window.width - 35} height="15" />
>>>>>>> 2dfd6bea
  </ContentLoader>
);

const Generic = () => (
  <ContentLoader
    foregroundColor={theme.colors.cards}
    backgroundColor={theme.colors.bgLight}
    viewBox="0 0 100 200">
    <Rect x="0" y="0" width="100" height="200" />
  </ContentLoader>
);

export default GlobalSkeleton;<|MERGE_RESOLUTION|>--- conflicted
+++ resolved
@@ -27,13 +27,10 @@
       return <TransactionSimulation />;
     case 'Swap':
       return <Swap />;
-<<<<<<< HEAD
     case 'NftSlider':
       return <NftSlider />;
-=======
     case 'DerivedAccounts':
       return <DerivedAccounts />;
->>>>>>> 2dfd6bea
     case 'Generic':
       return <Generic />;
   }
@@ -173,14 +170,15 @@
   </ContentLoader>
 );
 
-<<<<<<< HEAD
 const NftSlider = () => (
   <ContentLoader
     foregroundColor={theme.colors.cards}
     backgroundColor={theme.colors.bgLight}
     viewBox="0 0 100 90">
     <Rect x="0" y="0" rx="6" ry="6" width="100" height="80" />
-=======
+  </ContentLoader>
+);
+
 const DerivedAccounts = () => (
   <ContentLoader
     speed={8}
@@ -192,7 +190,6 @@
     <Rect x="0" y="18" rx="5" ry="5" width={window.width - 35} height="15" />
     <Rect x="0" y="36" rx="5" ry="5" width={window.width - 35} height="15" />
     <Rect x="0" y="54" rx="5" ry="5" width={window.width - 35} height="15" />
->>>>>>> 2dfd6bea
   </ContentLoader>
 );
 
