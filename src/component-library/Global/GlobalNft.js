import React from 'react';
import { StyleSheet, TouchableOpacity, View, Text } from 'react-native';

import { withTranslation } from '../../hooks/useTranslations';
import theme, { globalStyles } from './theme';
import GlobalImage from './GlobalImage';
import GlobalText from './GlobalText';
import GlobalFloatingBadge from './GlobalFloatingBadge';

import { getMediaRemoteUrl } from '../../utils/media';
import { isCollection, isBlacklisted } from '../../utils/nfts';
import Blacklisted from '../../assets/images/Blacklisted.jpeg';
import IconSolana from '../../assets/images/IconSolana.png';
import IconHyperspace from '../../assets/images/IconHyperspace.jpeg';

const styles = StyleSheet.create({
  image: {
    aspectRatio: 1,
    backgroundColor: theme.colors.bgLight,
    borderRadius: theme.borderRadius.borderRadiusXL,
    overflow: 'hidden',
    zIndex: 1,
  },
  touchable: {
    width: '100%',
    flexGrow: 1,
  },
  nameContainer: {
    backgroundColor: theme.colors.bgDarken,
    borderRadius: theme.borderRadius.borderRadiusXL,
    marginBottom: theme.gutters.paddingXXS,
    marginTop: -36,
    height: 70,
    zIndex: -1,
  },
  nftName: {
    paddingTop: theme.gutters.padding2XL + 6,
<<<<<<< HEAD
    paddingRight: 15,
    paddingLeft: 15,
  },
  badgeIcon: {
    marginLeft: theme.gutters.paddingXXS,
  },
  solanaIcon: {
    marginBottom: -3,
    marginLeft: 6,
=======
    paddingHorizontal: theme.gutters.paddingXS,
>>>>>>> e5c8c107
  },
});

const GlobalNft = ({ nft, onClick = () => {}, t }) => (
  <>
    <TouchableOpacity onPress={() => onClick(nft)} style={styles.touchable}>
      <View key={nft.url} style={styles.image}>
        <GlobalFloatingBadge
          {...{
            titleTop: nft.marketInfo?.price && (
              <View style={globalStyles.inlineFlexButtons}>
                <GlobalText type="caption" color="body2" numberOfLines={1}>
                  {t('nft.listed_nft')}
                </GlobalText>
                <GlobalImage
                  circle
                  source={IconHyperspace}
                  size="xxs"
                  style={styles.badgeIcon}
                />
              </View>
            ),
          }}
        />
        <GlobalImage
          source={
            isBlacklisted(nft)
              ? Blacklisted
              : getMediaRemoteUrl(
                  isCollection(nft)
                    ? nft.thumb
                    : nft.media || nft.meta_data_img,
                )
          }
          size="block"
        />
        <GlobalFloatingBadge
          {...(isCollection(nft) && nft.length > 1
            ? { number: nft.length }
            : {
<<<<<<< HEAD
                title: nft.marketInfo?.price && (
                  <View style={globalStyles.inlineFlexButtons}>
                    <GlobalText
                      type="caption"
                      color="tertiary"
                      numberOfLines={1}>
                      {nft.marketInfo?.price}
                    </GlobalText>
=======
                title: (nft.lowest_listing_mpa?.price ||
                  nft.marketInfo?.price) && (
                  <>
                    <Text>
                      {nft.lowest_listing_mpa?.price?.toFixed(2) ||
                        nft.marketInfo?.price}
                    </Text>
>>>>>>> e5c8c107
                    <GlobalImage
                      source={IconSolana}
                      circle
                      size="xxs"
                      style={styles.badgeIcon}
                    />
                  </View>
                ),
              })}
        />
      </View>
    </TouchableOpacity>
    <View style={styles.nameContainer}>
      <GlobalText
        style={styles.nftName}
        center
        type="caption"
        numberOfLines={1}>
        {isCollection(nft) ? nft.collection : nft.name || nft.symbol}
      </GlobalText>
    </View>
  </>
);
export default withTranslation()(GlobalNft);<|MERGE_RESOLUTION|>--- conflicted
+++ resolved
@@ -35,7 +35,6 @@
   },
   nftName: {
     paddingTop: theme.gutters.padding2XL + 6,
-<<<<<<< HEAD
     paddingRight: 15,
     paddingLeft: 15,
   },
@@ -45,9 +44,7 @@
   solanaIcon: {
     marginBottom: -3,
     marginLeft: 6,
-=======
     paddingHorizontal: theme.gutters.paddingXS,
->>>>>>> e5c8c107
   },
 });
 
@@ -88,16 +85,6 @@
           {...(isCollection(nft) && nft.length > 1
             ? { number: nft.length }
             : {
-<<<<<<< HEAD
-                title: nft.marketInfo?.price && (
-                  <View style={globalStyles.inlineFlexButtons}>
-                    <GlobalText
-                      type="caption"
-                      color="tertiary"
-                      numberOfLines={1}>
-                      {nft.marketInfo?.price}
-                    </GlobalText>
-=======
                 title: (nft.lowest_listing_mpa?.price ||
                   nft.marketInfo?.price) && (
                   <>
@@ -105,14 +92,13 @@
                       {nft.lowest_listing_mpa?.price?.toFixed(2) ||
                         nft.marketInfo?.price}
                     </Text>
->>>>>>> e5c8c107
                     <GlobalImage
                       source={IconSolana}
                       circle
                       size="xxs"
                       style={styles.badgeIcon}
                     />
-                  </View>
+                  </>
                 ),
               })}
         />
