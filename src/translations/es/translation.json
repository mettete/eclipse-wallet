{
  "general": {
    "home": "Inicio",
    "usd": "USD",
    "name": "Nombre",
    "address": "Dirección",
    "to": "Para",
    "name_or_address": "Nombre o Dirección \"{{token}}\"",
    "recipient_s_address": "Dirección \"{{token}}\" Destinatario",
    "seed_phrase": "Seed-phrase",
    "balance": "Balance",
    "sending": "Enviando...",
    "sent": "¡Enviado!",
    "open_explorer": "Abrir en explorer"
  },
  "actions": {
    "skip": "Omitir",
    "next": "Siguiente",
    "start": "Comenzar",
    "connect": "Connect",
    "deny": "Denegar",
    "copy": "Copiar",
    "close": "Cerrar",
    "save": "Guardar",
    "remove": "Eliminar",
    "remove_all": "Eliminar todas",
    "confirm": "Confirmar",
    "confirm_anyway": "Confirmar de todos modos",
    "accept": "Acepter",
    "cancel": "Cancelar",
    "done": "Listo",
    "send": "Enviar",
    "receive": "Recibir",
    "view_all": "Ver Todo",
    "search_placeholder": "Buscar...",
    "logout": "Cerrar sesión",
    "view_more": "Ver más",
    "continue": "Cotinuar",
    "follow_us": "¡Síguenos!"
  },
  "settings": {
    "title": "Configuración",
    "address_book": "Contactos",
    "display_language": "Idioma",
    "change_network": "Cambiar Network",
    "select_explorer": "Seleccionar Explorador",
    "security": "Seguridad",
    "notifications": "Notificaciones",
    "trusted_apps": "Apps Autorizadas",
    "help_support": "Ayuda & Soporte",
    "app_version": "Versión v{{version}}",
    "wallets": {
      "your_wallets": "Tus Wallets",
      "my_wallets": "Mis Wallets",
      "add_new_wallet": "Agregar Wallet",
      "remove_wallet": "Remover Wallet",
      "remove_all_wallets": "Remover todas las Wallets",
      "edit_wallet": "Editar Wallet",
      "edit_name": "Editar nombre",
      "edit_name_disclaimer": "Ten en cuenta que el nombre funciona únicamente para identificar tu wallet localmente. Esta información no se guarda en el blockchain.",
      "edit_address": "Editar Wallet",
      "tap_to_reveal": "Toca para ver",
      "set_profile_picture": "Utilizar como imagen de perfil",
      "select_nft": "Seleccionar NFT",
      "select_avatar": "Seleccionar Avatar",
      "no_avatars_found": "No se encontraron Avatars",
      "upload_photo": "Selccionar foto",
      "select_nft_to_profile": "Seleccionar NFT como imagen de perfil",
      "select_avatar_to_profile": "Seleccionar Avatar como imagen de perfil",
      "full_nft_description": "Descripción completa",
      "wallet_address": "Información de la Wallet"
    },
    "addressbook": {
      "add": "Agregar dirección",
      "addnew": "Agregar nueva dirección",
      "edit": "Editar dirección",
      "save": "Guardar dirección",
      "label": "Etiqueta"
    },
    "languages": {
      "title": "Idioma",
      "en": "Inglés",
      "es": "Español"
    }
  },
  "token": {
    "action": {
      "addToken": "Añadir Token",
      "add": "Añadir",
      "send": "Enviar",
      "sendTo": "Enviar",
      "receive": "Recibir",
      "select": "Seleccionar"
    },
    "receive": {
      "title": "Recibir"
    },
    "send": {
      "address": {
        "INVALID_ADDRESS": "La dirección destino no es valida",
        "EMPTY_ACCOUNT": "La dirección destino esta vacia",
        "NO_FUNDS": "La dirección destino no tiene fondos"
      },
      "amount": {
        "insufficient": "El monto debe ser un numero menor a {{max}}",
        "invalid": "El monto debe ser un mayor a 0"
      },
      "next": "Siguiente",
      "validate": "Validar",
      "from": "De: {{name}}",
      "transaction_creating": "Creando transacción...",
      "transaction_sending": "Enviando...",
      "transaction_listing": "Listando...",
      "transaction_unlisting": "Deslistando...",
      "transaction_creating-offer": "Creando Oferta...",
      "transaction_canceling-offer": "Cancelando Oferta...",
      "transaction_buying": "Comprando...",
      "transaction_success": "Transacción Exitosa",
      "transaction_swapping": "Swapping",
      "transaction_warning": "Warning",
      "swap_step": "paso {{current}} de {{total}}",
      "transaction_fail": "Error",
      "goto_explorer": "Ir al Explorer",
      "view_transaction": "Ver transacción"
    }
  },
  "lock": {
    "title": "Ingrese su contraseña",
    "placeholder": "Ingrese su contraseña",
    "error": "La constraseña es incorrecta",
    "forgot": "Olvidé mi contraseña",
    "forgotten": "Contraseña olvidada",
    "clear": "Limpiar wallets",
    "clear_confirm": "ENTENDIDO, DESCONECTAR TODO",
    "forgot_content": "Salmon no almacena ningún tipo de información sobre tu cuenta. Esto incluye tu contraseña. Si la olvidaste, tendrás que desconectar todas tus Wallets. Ten en cuenta que para volver a conectarlas necesitarás tu seedphrase o private key.\n\nEstás seguro que deseas proceder?",
    "buttonChecking": "Validando...",
    "buttonUnlock": "Desbloquear"
  },
  "wallet": {
    "my_tokens": "Mis Tokens",
    "non_listed_tokens": "Tokens no-listados",
    "my_nfts": "Mis NFTs",
    "nfts": "NFTs",
    "copied": "Copiado al portapapeles!",
    "create_wallet": "Crear Wallet",
    "recover_wallet": "Recuperar Wallet",
    "select_token": "Seleccionar Token",
    "new_token": "Agregar token",
    "is_coming_soon": "próximamente",
    "create": {
      "messageTitle": "¡Guarda tu seed-phrase!",
      "messageBody": "Necesitarás estas palabras para restaurar tu Wallet si cambias o borras los datos de tu navegador, o si su dispositivo se daña o se pierde. \n\n Nunca compartas tu seed-phrase (o tus claves privadas) con nadie, ni la ingreses en ningún formulario, ya que proporcionan control total de tu Wallet. \n\n El equipo de Salmon nunca te pedirá tu seed-phrase o claves privadas.",
      "your_seed_phrase": "Tu seed-phrase",
      "your_seed_phrase_body": "Asegurate de guardar estas palabras en un lugar seguro. Ten en cuenta que el orden en el que aparecen es importante.",
      "copy_key": "Copiar seed-phrase",
      "ive_backed_up_seed_phrase": "He backupeado la seed-phrase",
      "confirm_seed_phrase": "Confirmar seed-phrase",
      "confirm_seed_phrase_body": "Por favor, re-ingresa las siguientes palabras para confirmar que las has guardado.",
      "enter_word_number": "Palabra #",
      "buttonPreparing": "Preparando...",
      "enter_your_password": "Ingresa tu contraseña",
      "passwords_dont_match": "Las contraseñas no coinciden",
      "invalid_password": "Contraseña inválida",
      "wrong_password": "La contraseña debe tener entre 8 y 20 caracteres",
      "choose_a_password": "Elije una contraseña",
      "choose_a_password_body": "La necesitarás para desbloquear tu Wallet",
      "passwordNew": "Nueva contraseña",
      "passwordRepeat": "Repetir contraseña",
      "i_accept_terms_conditions": "Haciendo click en el botón de Crear Wallet \nI aceptas los Términos & Condiciones",
      "passwordChecking": "Chequeando...",
      "success_message": "¡Felicitaciones!",
      "success_message_body": "Tu Wallet ya está lista.",
      "go_to_my_wallet": "Ir a mi Wallet!",
      "select_derivable": "Seleccionar derivables",
      "derivable_accounts": "Cuentas derivables",
      "derivable_info_icon": "ⓘ  Qué es una cuenta derivable?",
      "derivable_info": "Qué es una cuenta derivable?",
      "derivable_description": "Las Derivables son \"sub cuentas\" que nacen del mismo seed-phrase. Usando criptografía, se combina la seed-phrase con un patrón de derivación que genera estas diferentes cuentas. Permite así la generación de tantas cuentas como se quieran crear bajo la misma seed-phrase.",
      "info_icon": "ⓘ",
      "recover": "Recuperar",
      "skip": "Omitir"
    },
    "recover": {
      "messageTitle": "Recuperar Wallet existente",
      "messageBody": "Recuperar tu Wallet usando tu seed-phrase de 12 o 24 palabras",
      "pasteSeed": "Pegar seed-phrase",
      "i_accept_terms_conditions": "Haciendo click en el botón de Recuperar Wallet \nI aceptas los Términos & Condiciones"
    },
    "onboarding": {
      "titleOnboarded": "Nueva Wallet",
      "titleWelcome": "Bienvenidx",
      "select_blockchain": "Seleccionar Blockchain",
      "select_blockchain_text": "Ten en cuenta que la Wallet que estás por crear funcionará únicamente en este blockchain.\nPodrás agregar Wallets de otros blockchains más tarde."
    }
  },
  "adapter": {
    "select": {
      "title": "Bienvenido"
    },
    "detail": {
      "connection": {
        "title": "¿Permitir que este sitio acceda a tu cuenta?",
        "advice": "Conéctate sólo con sitios de confianza",
        "advice2": "Sin embargo, se solicitará su aprobación para completar cualquier transacción."
      },
      "banner": {
        "message": "Mantén esta ventana abierta en segundo plano"
      },
      "message": {
        "title": "Firmar mensaje"
      },
      "transaction": {
        "title": "Revisión de transacción",
        "retry": "Reintentar Simulación",
        "verified_by": "Transacción verificada por",
        "unsafe": "Transacción no segura",
        "warning": "No se pudo verificar la transacción. Puedes volver a intentarlo o continuar sin verificación.",
        "caution": "Salmon cree que esta transacción es maliciosa e insegura de firmar. Recomendamos no continuar con la misma, ya que puede resultar en la pérdida de tus fondos.",
        "detail": "Detalle",
        "fee": "Tarifa de Red",
        "proceed_anyway": "Entiendo el riesgo, proceder de todos modos"
      }
    }
  },
  "transactions": {
    "your_transactions": "Transacciones",
    "recent_activity": "Actividad reciente",
    "transaction_detail": "Detalle de la transacción",
    "view_transaction": "Ver transacción",
    "today": "Hoy",
    "yesterday": "Ayer",
    "empty": "No se encontraron transacciones"
  },
  "nft": {
    "description": "Descripción",
    "properties": "Propiedades",
    "send_nft": "Enviar",
    "listed_nft": "Listado",
    "list_nft": "Listar en",
    "delist_nft": "Deslistar de",
    "sell_price": "Precio de venta:",
    "send_to": "Enviar a:",
    "no_nft_found": "No se encontraron NFTs",
    "marketplace": "Marketplace",
    "marketplace_fee": "Marketplace Fee",
    "marketplace_fee_perc": "1%",
    "marketplace_name": "Hyperspace",
    "success_list": "Su NFT ha sido listado en",
    "success_unlist": "Su NFT ha sido delistado de",
<<<<<<< HEAD
    "success_offer": "Su oferta por {{price}} SOL ha sido creada",
    "success_cancel_offer": "Su oferta por {{price}} SOL ha sido removida",
    "success_buying": "Compra exitosa",
    "goto_marketplace": "Ir al Marketplace",
    "listed_items": "Items Listados",
    "buy_now": "Comprar Ahora",
    "make_offer": "Ofertar",
    "cancel_offer": "Cancelar Oferta {{bidAmount}}",
    "details": "Details",
    "floor_price": "Precio Base",
    "ranked#": "Rankeado # {{rank}}",
    "unique_owners": "Dueños únicos",
    "perc_total_coll": "{{perc}}% de la colección",
    "one_day_vol": "Volumen 1 Día",
    "current_price": "Precio Actual",
    "owned_by": "Dueño",
    "creator_royalty": "Royalty Creador",
    "mint_address": "Dirección Mint",
    "update_authority": "Autoridad Actualización",
    "offer_amount": "Monto oferta:"
=======
    "goto_marketplace": "Ir al Marketplace",
    "trending_collections": "Colleciones destacadas",
    "new_collections": "Nuevas colleciones",
    "burn_nft": "Quemar",
    "burning": "Quemando"
>>>>>>> 318ab921
  },
  "swap": {
    "swap": "Swap",
    "swap_tokens": "Swap Tokens",
    "swap_preview": "Confirmar Swap",
    "you_send": "Envías",
    "enter_amount": "Ingresa un monto",
    "you_receive": "Recibes",
    "quote": "Cotizar",
    "refresh_quote": "Refrescar cotización",
    "total_fee": "Tarifa total",
    "go_to_explorer": "Ir al Explorer"
  },
  "header": {
    "connected": "Conectado a {{hostname}}",
    "disconnected": "No conectado a {{hostname}}"
  }
}<|MERGE_RESOLUTION|>--- conflicted
+++ resolved
@@ -247,7 +247,6 @@
     "marketplace_name": "Hyperspace",
     "success_list": "Su NFT ha sido listado en",
     "success_unlist": "Su NFT ha sido delistado de",
-<<<<<<< HEAD
     "success_offer": "Su oferta por {{price}} SOL ha sido creada",
     "success_cancel_offer": "Su oferta por {{price}} SOL ha sido removida",
     "success_buying": "Compra exitosa",
@@ -267,14 +266,12 @@
     "creator_royalty": "Royalty Creador",
     "mint_address": "Dirección Mint",
     "update_authority": "Autoridad Actualización",
-    "offer_amount": "Monto oferta:"
-=======
+    "offer_amount": "Monto oferta:",
     "goto_marketplace": "Ir al Marketplace",
     "trending_collections": "Colleciones destacadas",
     "new_collections": "Nuevas colleciones",
     "burn_nft": "Quemar",
     "burning": "Quemando"
->>>>>>> 318ab921
   },
   "swap": {
     "swap": "Swap",
