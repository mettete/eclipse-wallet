{
  "general": {
    "home": "Inicio",
    "usd": "USD",
    "name": "Nombre",
    "address": "Dirección",
    "to": "Para",
    "name_or_address": "Nombre o Dirección \"{{token}}\"",
    "recipient_s_address": "Dirección \"{{token}}\" Destinatario",
    "seed_phrase": "Seed-phrase",
    "balance": "Balance",
    "sending": "Enviando...",
    "sent": "¡Enviado!",
    "open_explorer": "Abrir en explorer"
  },
  "actions": {
    "skip": "Omitir",
    "next": "Siguiente",
    "start": "Comenzar",
    "connect": "Connect",
    "deny": "Denegar",
    "copy": "Copiar",
    "close": "Cerrar",
    "save": "Guardar",
    "remove": "Eliminar",
    "remove_all": "Eliminar todas",
    "confirm": "Confirmar",
    "confirm_anyway": "Confirmar de todos modos",
    "accept": "Acepter",
    "cancel": "Cancelar",
    "done": "Listo",
    "send": "Enviar",
    "receive": "Recibir",
    "view_all": "Ver Todo",
    "search_placeholder": "Buscar...",
    "logout": "Cerrar sesión",
    "view_more": "Ver más",
    "continue": "Cotinuar",
    "follow_us": "¡Síguenos!"
  },
  "settings": {
    "title": "Configuración",
    "address_book": "Contactos",
    "display_language": "Idioma",
    "change_network": "Cambiar Network",
    "select_explorer": "Seleccionar Explorador",
    "security": "Seguridad",
    "notifications": "Notificaciones",
    "trusted_apps": "Apps Autorizadas",
    "help_support": "Ayuda & Soporte",
    "app_version": "Versión v{{version}}",
    "wallets": {
      "your_wallets": "Tus Wallets",
      "my_wallets": "Mis Wallets",
      "add_new_wallet": "Agregar Wallet",
      "remove_wallet": "Remover Wallet",
      "remove_all_wallets": "Remover todas las Wallets",
      "edit_wallet": "Editar Wallet",
      "edit_name": "Editar nombre",
      "edit_name_disclaimer": "Ten en cuenta que el nombre funciona únicamente para identificar tu wallet localmente. Esta información no se guarda en el blockchain.",
      "edit_address": "Editar Wallet",
      "tap_to_reveal": "Toca para ver",
      "set_profile_picture": "Utilizar como imagen de perfil",
      "select_nft": "Seleccionar NFT",
      "select_avatar": "Seleccionar Avatar",
      "no_avatars_found": "No se encontraron Avatars",
      "upload_photo": "Selccionar foto",
      "select_nft_to_profile": "Seleccionar NFT como imagen de perfil",
      "select_avatar_to_profile": "Seleccionar Avatar como imagen de perfil",
      "full_nft_description": "Descripción completa",
      "wallet_address": "Información de la Wallet"
    },
    "addressbook": {
      "add": "Agregar dirección",
      "addnew": "Agregar nueva dirección",
      "edit": "Editar dirección",
      "save": "Guardar dirección",
      "label": "Etiqueta"
    },
    "languages": {
      "title": "Idioma",
      "en": "Inglés",
      "es": "Español"
    }
  },
  "token": {
    "action": {
      "addToken": "Añadir Token",
      "add": "Añadir",
      "send": "Enviar",
      "sendTo": "Enviar",
      "receive": "Recibir",
      "select": "Seleccionar"
    },
    "receive": {
      "title": "Recibir"
    },
    "send": {
      "address": {
        "INVALID_ADDRESS": "La dirección destino no es valida",
        "EMPTY_ACCOUNT": "La dirección destino esta vacia",
        "NO_FUNDS": "La dirección destino no tiene fondos"
      },
      "amount": {
        "insufficient": "El monto debe ser un numero menor a {{max}}",
        "invalid": "El monto debe ser un mayor a 0"
      },
      "next": "Siguiente",
      "validate": "Validar",
      "from": "De: {{name}}",
      "transaction_creating": "Creando transacción...",
      "transaction_sending": "Enviando...",
      "transaction_listing": "Listando...",
      "transaction_unlisting": "Deslistando...",
      "transaction_success": "Transacción Exitosa",
      "transaction_swapping": "Swapping",
      "transaction_warning": "Warning",
      "swap_step": "paso {{current}} de {{total}}",
      "transaction_fail": "Error",
      "goto_explorer": "Ir al Explorer",
      "view_transaction": "Ver transacción"
    }
  },
  "lock": {
    "title": "Ingrese su contraseña",
    "placeholder": "Ingrese su contraseña",
    "error": "La constraseña es incorrecta",
    "forgot": "Olvidé mi contraseña",
    "forgotten": "Contraseña olvidada",
    "clear": "Limpiar wallets",
    "clear_confirm": "ENTENDIDO, DESCONECTAR TODO",
    "forgot_content": "Salmon no almacena ningún tipo de información sobre tu cuenta. Esto incluye tu contraseña. Si la olvidaste, tendrás que desconectar todas tus Wallets. Ten en cuenta que para volver a conectarlas necesitarás tu seedphrase o private key.\n\nEstás seguro que deseas proceder?",
    "buttonChecking": "Validando...",
    "buttonUnlock": "Desbloquear"
  },
  "wallet": {
    "my_tokens": "Mis Tokens",
    "non_listed_tokens": "Tokens no-listados",
    "my_nfts": "Mis NFTs",
    "nfts": "NFTs",
    "copied": "Copiado al portapapeles!",
    "create_wallet": "Crear Wallet",
    "recover_wallet": "Recuperar Wallet",
    "select_token": "Seleccionar Token",
    "new_token": "Agregar token",
    "is_coming_soon": "próximamente",
    "create": {
      "messageTitle": "¡Guarda tu seed-phrase!",
      "messageBody": "Necesitarás estas palabras para restaurar tu Wallet si cambias o borras los datos de tu navegador, o si su dispositivo se daña o se pierde. \n\n Nunca compartas tu seed-phrase (o tus claves privadas) con nadie, ni la ingreses en ningún formulario, ya que proporcionan control total de tu Wallet. \n\n El equipo de Salmon nunca te pedirá tu seed-phrase o claves privadas.",
      "your_seed_phrase": "Tu seed-phrase",
      "your_seed_phrase_body": "Asegurate de guardar estas palabras en un lugar seguro. Ten en cuenta que el orden en el que aparecen es importante.",
      "copy_key": "Copiar seed-phrase",
      "ive_backed_up_seed_phrase": "He backupeado la seed-phrase",
      "confirm_seed_phrase": "Confirmar seed-phrase",
      "confirm_seed_phrase_body": "Por favor, re-ingresa las siguientes palabras para confirmar que las has guardado.",
      "enter_word_number": "Palabra #",
      "buttonPreparing": "Preparando...",
      "enter_your_password": "Ingresa tu contraseña",
      "passwords_dont_match": "Las contraseñas no coinciden",
      "invalid_password": "Contraseña inválida",
      "wrong_password": "La contraseña debe tener entre 8 y 20 caracteres",
      "choose_a_password": "Elije una contraseña",
      "choose_a_password_body": "La necesitarás para desbloquear tu Wallet",
      "passwordNew": "Nueva contraseña",
      "passwordRepeat": "Repetir contraseña",
      "i_accept_terms_conditions": "Haciendo click en el botón de Crear Wallet \nI aceptas los Términos & Condiciones",
      "passwordChecking": "Chequeando...",
      "success_message": "¡Felicitaciones!",
      "success_message_body": "Tu Wallet ya está lista.",
      "go_to_my_wallet": "Ir a mi Wallet!",
      "select_derivable": "Seleccionar derivables",
      "derivable_accounts": "Cuentas derivables",
      "derivable_info_icon": "ⓘ  Qué es una cuenta derivable?",
      "derivable_info": "Qué es una cuenta derivable?",
      "derivable_description": "Las Derivables son \"sub cuentas\" que nacen del mismo seed-phrase. Usando criptografía, se combina la seed-phrase con un patrón de derivación que genera estas diferentes cuentas. Permite así la generación de tantas cuentas como se quieran crear bajo la misma seed-phrase.",
      "info_icon": "ⓘ",
      "recover": "Recuperar",
      "skip": "Omitir"
    },
    "recover": {
      "messageTitle": "Recuperar Wallet existente",
      "messageBody": "Recuperar tu Wallet usando tu seed-phrase de 12 o 24 palabras",
      "pasteSeed": "Pegar seed-phrase",
      "i_accept_terms_conditions": "Haciendo click en el botón de Recuperar Wallet \nI aceptas los Términos & Condiciones"
    },
    "onboarding": {
      "titleOnboarded": "Nueva Wallet",
      "titleWelcome": "Bienvenidx",
      "select_blockchain": "Seleccionar Blockchain",
      "select_blockchain_text": "Ten en cuenta que la Wallet que estás por crear funcionará únicamente en este blockchain.\nPodrás agregar Wallets de otros blockchains más tarde."
    }
  },
  "adapter": {
    "select": {
      "title": "Bienvenido"
    },
    "detail": {
      "connection": {
        "title": "¿Permitir que este sitio acceda a tu cuenta?",
        "advice": "Conéctate sólo con sitios de confianza",
        "advice2": "Sin embargo, se solicitará su aprobación para completar cualquier transacción."
      },
      "banner": {
        "message": "Mantén esta ventana abierta en segundo plano"
      },
      "message": {
        "title": "Firmar mensaje"
      },
      "transaction": {
        "title": "Revisión de transacción",
        "retry": "Reintentar Simulación",
        "verified_by": "Transacción verificada por",
        "unsafe": "Transacción no segura",
        "warning": "No se pudo verificar la transacción. Puedes volver a intentarlo o continuar sin verificación.",
        "caution": "Salmon cree que esta transacción es maliciosa e insegura de firmar. Recomendamos no continuar con la misma, ya que puede resultar en la pérdida de tus fondos.",
        "detail": "Detalle",
        "fee": "Tarifa de Red",
        "proceed_anyway": "Entiendo el riesgo, proceder de todos modos"
      }
    }
  },
  "transactions": {
    "your_transactions": "Transacciones",
    "recent_activity": "Actividad reciente",
    "transaction_detail": "Detalle de la transacción",
    "view_transaction": "Ver transacción",
    "today": "Hoy",
    "yesterday": "Ayer",
    "empty": "No se encontraron transacciones"
  },
  "nft": {
    "description": "Descripción",
    "properties": "Propiedades",
    "send_nft": "Enviar",
    "listed_nft": "Listado",
    "list_nft": "Listar en",
    "delist_nft": "Deslistar de",
    "sell_price": "Precio de venta:",
    "send_to": "Enviar a:",
    "no_nft_found": "No se encontraron NFTs",
    "marketplace": "Marketplace",
    "marketplace_fee": "Marketplace Fee",
    "marketplace_fee_perc": "1%",
    "marketplace_name": "Hyperspace",
    "success_list": "Su NFT ha sido listado en",
    "success_unlist": "Su NFT ha sido delistado de",
    "goto_marketplace": "Ir al Marketplace",
<<<<<<< HEAD
    "trending_collections": "Colleciones destacadas",
    "new_collections": "Nuevas colleciones"
=======
    "burn_nft": "Quemar",
    "burning": "Quemando"
>>>>>>> 21a6c4e5
  },
  "swap": {
    "swap": "Swap",
    "swap_tokens": "Swap Tokens",
    "swap_preview": "Confirmar Swap",
    "you_send": "Envías",
    "enter_amount": "Ingresa un monto",
    "you_receive": "Recibes",
    "quote": "Cotizar",
    "refresh_quote": "Refrescar cotización",
    "total_fee": "Tarifa total",
    "go_to_explorer": "Ir al Explorer"
  }
}<|MERGE_RESOLUTION|>--- conflicted
+++ resolved
@@ -245,13 +245,10 @@
     "success_list": "Su NFT ha sido listado en",
     "success_unlist": "Su NFT ha sido delistado de",
     "goto_marketplace": "Ir al Marketplace",
-<<<<<<< HEAD
     "trending_collections": "Colleciones destacadas",
-    "new_collections": "Nuevas colleciones"
-=======
+    "new_collections": "Nuevas colleciones",
     "burn_nft": "Quemar",
     "burning": "Quemando"
->>>>>>> 21a6c4e5
   },
   "swap": {
     "swap": "Swap",
