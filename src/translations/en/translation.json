{
  "general": {
    "home": "Home",
    "name": "Name",
    "address": "Address",
    "seed_phrase": "Seed Phrase"
  },
  "actions": {
    "skip": "Skip",
    "next": "Next",
    "start": "Start",
    "copy": "Copy",
    "close": "Close",
    "save": "Save",
    "remove": "Remove",
    "done": "Done",
    "send": "Send",
    "receive": "Receive",
    "view_all": "View All",
    "search_placeholder": "Search...",
    "logout": "Logout"
  },
  "settings": {
    "title": "Settings",
    "address_book": "Address Book",
    "display_language": "Display Language",
    "change_network": "Change Network",
    "security": "Security",
    "notifications": "Notifications",
    "trusted_apps": "Trusted Apps",
    "help_support": "Help & Support",
    "wallets": {
      "your_wallets": "Your Wallets",
      "add_new_wallet": "Add New Wallet",
      "edit_wallet": "Edit Wallet",
      "edit_name": "Edit Name",
      "edit_address": "Edit Wallet",
      "tap_to_reveal": "Tap to Reveal",
      "set_profile_picture": "Set Profile Picture",
      "select_nft": "Select NFT",
      "upload_photo": "Upload Photo",
      "select_nft_to_profile": "Select NFT to Profile",
      "full_nft_description": "Full NFT Description"
    },
    "addressbook": {
      "add": "Add Address",
      "addnew": "Add New Address",
      "edit": "Edit Address",
      "save": "Save Address",
      "label": "Label"
    },
    "languages": {
      "title": "Language",
      "en": "English",
      "es": "Spanish"
    }
  },
  "token": {
    "action": {
      "addToken": "Add Token",
      "add": "Add",
      "send": "Send",
      "receive": "Receive",
      "select": "Select"
    },
    "receive": {
      "title": "Receive"
    },
    "send": {
      "address": {
        "INVALID_ADDRESS": "Destination address is not valid",
        "EMPTY_ACCOUNT": "Destination address is empty",
        "NO_FUNDS": "Destination address has no funds"
      },
      "amount": {
        "invalid": "Amount should be a number less than {{max}}"
      },
      "next": "Next",
      "validate": "Validate",
      "from": "From: {{name}}",
      "transaction_success": "Sent",
      "transaction_warning": "Warning",
      "transaction_fail": "Fail"
    }
  },
  "lock": {
    "title": "Enter your password",
    "placeholder": "Enter your password",
    "error": "Invalid Password",
    "buttonChecking": "Checking...",
    "buttonUnlock": "Unlock"
  },
  "wallet": {
    "my_tokens": "My Tokens",
    "my_nfts": "My NFTs",
    "create_wallet": "Create Wallet",
    "recover_wallet": "Recover Wallet",
    "select_token": "Select Token",
    "new_token": "New Token",
    "create": {
      "messageTitle": "Keep your seed safe!",
      "messageBody": "You will need these words to restore your wallet if your browser's storage is cleared or your device is damaged or lost. \n\n Never share your seed phrase (or your private keys) with anyone or enter it into any form, as it provides full control of your wallet. \n\n Salmon Team will never ask for your recovery phrase or private keys.",
      "your_seed_phrase": "Your Seed Phrase",
      "your_seed_phrase_body": "Make sure you save the following words in a safe place. Also, keep in mind that the position of each word is important.",
      "copy_key": "Copy Key",
      "ive_backed_up_seed_phrase": "I´ve backed up seed phrase",
      "confirm_seed_phrase": "Confirm Seed Phrase",
      "confirm_seed_phrase_body": "Please re-enter the following words of the seed phrase to confirm that you have saved it.",
      "enter_word_number": "Enter Word #",
      "buttonPreparing": "Preparing...",
      "enter_your_password": "Enter your password",
      "invalid_password": "Invalid Password",
      "choose_a_password": "Choose a Password",
      "choose_a_password_body": "You will need it to unlock your wallet",
      "passwordNew": "New password",
      "passwordRepeat": "Repeat password",
      "i_accept_terms_conditions": "By tapping the Create Wallet button \nI accept the Terms & Conditions",
      "passwordChecking": "Checking...",
      "success_message": "Success Message",
      "success_message_body": "3 lines max Excepteur sint occaecat cupidatat non proident, sunt ?",
      "go_to_my_wallet": "Go to my Wallet",
      "select_derivable": "Select Derivable",
      "derivable_accounts": "Derivable Accounts",
      "recover": "Recover"
    },
    "recover": {
      "messageTitle": "Recover Existing Wallet",
      "messageBody": "Recover your wallet using your 24 words seed phrase.",
      "pasteSeed": "Paster your seed phrase"
    },
    "onboarding": {
      "titleOnboarded": "Add New Wallet",
      "titleWelcome": "Welcome to",
      "select_blockchain": "Select Blockchain"
    }
  },
<<<<<<< HEAD
  "transactions": {
    "your_transactions": "Your Transactions",
    "recent_activity": "Recent Activity"
=======
  "nfts": {
    "list": {
      "title": "Your NFTS"
    },
    "send": {
      "button": "Send",
      "processing": "Sending...",
      "finish": "Sent",
      "viewTransaction": "View Transaction"
    }
>>>>>>> 14859600
  }
}<|MERGE_RESOLUTION|>--- conflicted
+++ resolved
@@ -3,7 +3,9 @@
     "home": "Home",
     "name": "Name",
     "address": "Address",
-    "seed_phrase": "Seed Phrase"
+    "seed_phrase": "Seed Phrase",
+    "sending": "Sending...",
+    "sent": "Sent!"
   },
   "actions": {
     "skip": "Skip",
@@ -134,21 +136,13 @@
       "select_blockchain": "Select Blockchain"
     }
   },
-<<<<<<< HEAD
   "transactions": {
     "your_transactions": "Your Transactions",
-    "recent_activity": "Recent Activity"
-=======
+    "recent_activity": "Recent Activity",
+    "view_transaction": "View Transaction"
+  },
   "nfts": {
-    "list": {
-      "title": "Your NFTS"
-    },
-    "send": {
-      "button": "Send",
-      "processing": "Sending...",
-      "finish": "Sent",
-      "viewTransaction": "View Transaction"
-    }
->>>>>>> 14859600
+    "sending": "Sending...",
+    "sent": "Sent!"
   }
 }