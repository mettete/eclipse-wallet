import {
  createAccount as createAccount4m,
  restoreAccount,
  restoreDerivedAccounts,
  getAvailableTokens as getAvailableTokens4m,
  getFeaturedTokens as getFeaturedTokens4m,
} from '4m-wallet-adapter';
import chains from '4m-wallet-adapter/constants/chains';
import get from 'lodash/get';

import ENDPOINTS from '../config/endpoints';

import IconTransactionSent from '../assets/images/IconTransactionSent.png';
import IconTransactionReceived from '../assets/images/IconTransactionReceived.png';
import IconTransactionSwap from '../assets/images/IconTransactionSwap.png';
import IconTransactionInteraction from '../assets/images/IconTransactionInteraction.png';
import IconTransactionPaid from '../assets/images/IconTransactionPaid.png';
import IconTransactionUnknown from '../assets/images/IconTransactionUnknown.png';
import IconTransactionResultSuccess from '../assets/images/IconTransactionResultSuccess.png';
import IconTransactionResultWarning from '../assets/images/IconTransactionResultWarning.png';
import IconTransactionResultFail from '../assets/images/IconTransactionResultFail.png';
import IconTransactionCreating from '../assets/images/IconTransactionCreating.png';
import IconTransactionSending from '../assets/images/IconTransactionSending.gif';
import IconSolana from '../assets/images/IconSolana.png';
import IconNear from '../assets/images/IconNear.png';

const QTY_WORDS = [12, 24];
const MIN_WORD = 3;

export const LOGOS = {
  SOLANA: 'https://assets-cdn.trustwallet.com/blockchains/solana/info/logo.png',
  NEAR: 'https://assets-cdn.trustwallet.com/blockchains/near/info/logo.png',
  ETHEREUM:
<<<<<<< HEAD
    'https://assets-cdn.trustwallet.com/blockchains/ethereum/info/logo.png',
=======
    'https://raw.githubusercontent.com/trustwallet/assets/master/blockchains/ethereum/info/logo.png',
  BITCOIN:
    'https://raw.githubusercontent.com/trustwallet/assets/master/blockchains/bitcoin/info/logo.png',
>>>>>>> a0b40834
};

export const createAccount = (chain, endpoint) =>
  createAccount4m(chains[chain], { networkId: endpoint });

export const recoverAccount = (chain, mnemonic, endpoint) =>
  restoreAccount(chains[chain], mnemonic, { networkId: endpoint });

export const getDerivedAccounts = (chain, mnemonic, endpoint) =>
  restoreDerivedAccounts(chains[chain], mnemonic, { networkId: endpoint });

export const recoverDerivedAccount = async (
  chain,
  mnemonic,
  path,
  endpoint,
) => {
  const derivedAccounts = await restoreDerivedAccounts(
    chains[chain],
    mnemonic,
    {
      networkId: endpoint,
    },
  );
  return derivedAccounts.filter(
    acc => acc.mnemonic === mnemonic && acc.path === path,
  )[0];
};

<<<<<<< HEAD
export const getChains = () => ['SOLANA', 'NEAR', 'ETHEREUM'];
//export const getChains = () => Object.keys(chains);
// export const getChains = () => ['SOLANA'];
=======
export const getChains = () => ['SOLANA', 'NEAR', 'ETHEREUM', 'BITCOIN'];
>>>>>>> a0b40834

export const getDefaultChain = () => 'SOLANA';

export const getDefaultEndpoint = chain => ENDPOINTS[chain].MAIN;

export const validateSeedPhrase = seedPhrase =>
  seedPhrase.length &&
  QTY_WORDS.includes(seedPhrase.split(' ').length) &&
  seedPhrase.split(' ').every(word => word.length >= MIN_WORD);

export const getWalletName = (address, config) =>
  get(config, `${address}.name`, 'Wallet Unknown');

export const getWalletAvatar = (address, config) =>
  get(
    config,
    `${address}.avatar`,
    'http://static.salmonwallet.io/avatar/00.png',
  );

export const getWalletChain = wallet => {
  const type = wallet ? wallet.chain : '';
  if (type) {
    return type.toUpperCase();
  }
  return getDefaultChain();
};

export const getBlockchainIcon = blockchain => {
  switch (blockchain) {
    case 'SOLANA':
      return IconSolana;
    case 'NEAR':
      return IconNear;
  }
};

export const getShortAddress = address =>
  `${address.substr(0, 4)}...${address.substr(-4)}`;

export const TRANSACTION_STATUS = {
  FAIL: 'fail',
  SUCCESS: 'success',
  WARNING: 'warning',
  CREATING: 'creating',
  SENDING: 'sending',
  LISTING: 'listing',
  UNLISTING: 'unlisting',
  SWAPPING: 'swapping',
};

export const getTransactionImage = transaction => {
  const object = transaction;
  switch (object) {
    case 'sent':
      return IconTransactionSent;
    case 'received':
      return IconTransactionReceived;
    case 'swap':
      return IconTransactionSwap;
    case 'interaction':
      return IconTransactionInteraction;
    case 'paid':
      return IconTransactionPaid;
    case 'unknown':
      return IconTransactionUnknown;
    case 'success':
      return IconTransactionResultSuccess;
    case 'warning':
      return IconTransactionResultWarning;
    case 'fail':
      return IconTransactionResultFail;
    case 'creating':
      return IconTransactionCreating;
    case 'sending':
      return IconTransactionSending;
    case 'swapping':
      return IconTransactionSending;
    case 'listing':
      return IconTransactionSending;
    case 'unlisting':
      return IconTransactionSending;
    case 'burning':
      return IconTransactionSending;
    default:
      return IconTransactionSent;
  }
};

export const getNonListedTokens = (balance, nfts) =>
  balance.items?.filter(
    tok => !tok.name && !!Object.values(nfts).includes(tok.mint),
  );

export const getListedTokens = balance =>
  balance.items?.filter(tok => tok.name);

export const getAvailableTokens = getAvailableTokens4m;

export const getFeaturedTokens = getFeaturedTokens4m;<|MERGE_RESOLUTION|>--- conflicted
+++ resolved
@@ -31,13 +31,9 @@
   SOLANA: 'https://assets-cdn.trustwallet.com/blockchains/solana/info/logo.png',
   NEAR: 'https://assets-cdn.trustwallet.com/blockchains/near/info/logo.png',
   ETHEREUM:
-<<<<<<< HEAD
     'https://assets-cdn.trustwallet.com/blockchains/ethereum/info/logo.png',
-=======
-    'https://raw.githubusercontent.com/trustwallet/assets/master/blockchains/ethereum/info/logo.png',
   BITCOIN:
-    'https://raw.githubusercontent.com/trustwallet/assets/master/blockchains/bitcoin/info/logo.png',
->>>>>>> a0b40834
+    'https://assets-cdn.trustwallet.com/blockchains/bitcoin/info/logo.png',
 };
 
 export const createAccount = (chain, endpoint) =>
@@ -67,13 +63,9 @@
   )[0];
 };
 
-<<<<<<< HEAD
-export const getChains = () => ['SOLANA', 'NEAR', 'ETHEREUM'];
 //export const getChains = () => Object.keys(chains);
 // export const getChains = () => ['SOLANA'];
-=======
 export const getChains = () => ['SOLANA', 'NEAR', 'ETHEREUM', 'BITCOIN'];
->>>>>>> a0b40834
 
 export const getDefaultChain = () => 'SOLANA';
 
