/* BASIC MEMORY CACHE */
// Needs improvement

const EXPIRES = 60 * 1000;

export const CACHE_TYPES = {
  BALANCE: 'BALANCE',
  NFTS: 'NFTS',
  NFTS_ALL: 'NFTS_ALL',
<<<<<<< HEAD
  NFTS_COLLECTION_DETAIL: 'NFTS_COLLECTION_DETAIL',
  NFTS_COLLECTION_ITEMS: 'NFTS_COLLECTION_ITEMS',
  NFTS_BUY_DETAIL: 'NFTS_BUY_DETAIL',
=======
  SINGLE_NFT: 'SINGLE_NFT',
>>>>>>> 318ab921
  TRANSACTIONS: 'TRANSACTIONS',
  TOKENS: 'TOKENS',
  AVAILABLE_TOKENS: 'AVAILABLE_TOKENS',
  FEATURED_TOKENS: 'FEATURED_TOKENS',
};

var CACHE = {
  [CACHE_TYPES.BALANCE]: {
    expires: null,
    key: '',
    value: {},
  },
  [CACHE_TYPES.NFTS]: {
    expires: null,
    key: '',
    value: [],
  },
  [CACHE_TYPES.NFTS_ALL]: {
    expires: null,
    key: '',
    value: [],
  },
<<<<<<< HEAD
  [CACHE_TYPES.NFTS_COLLECTION_DETAIL]: {
    expires: null,
    key: '',
    value: [],
  },
  [CACHE_TYPES.NFTS_COLLECTION_ITEMS]: {
    expires: null,
    key: '',
    value: [],
  },
  [CACHE_TYPES.NFTS_BUY_DETAIL]: {
=======
  [CACHE_TYPES.SINGLE_NFT]: {
>>>>>>> 318ab921
    expires: null,
    key: '',
    value: [],
  },
  [CACHE_TYPES.TRANSACTIONS]: {
    expires: null,
    key: '',
    value: [],
  },
  [CACHE_TYPES.TOKENS]: {
    expires: null,
    key: '',
    value: [],
  },
  [CACHE_TYPES.AVAILABLE_TOKENS]: {
    expires: null,
    key: '',
    value: [],
  },
  [CACHE_TYPES.FEATURED_TOKENS]: {
    expires: null,
    key: '',
    value: [],
  },
};

export const cache = async (key, type, callback) => {
  if (
    !(
      CACHE[type].expires &&
      CACHE[type].expires > new Date().getTime() &&
      key === CACHE[type].key
    )
  ) {
    CACHE[type].value = await callback();
    CACHE[type].key = key;
    CACHE[type].expires = new Date().getTime() + EXPIRES;
  }
  return CACHE[type].value;
};

export const invalidate = async type => {
  CACHE[type].expires = null;
};<|MERGE_RESOLUTION|>--- conflicted
+++ resolved
@@ -7,13 +7,10 @@
   BALANCE: 'BALANCE',
   NFTS: 'NFTS',
   NFTS_ALL: 'NFTS_ALL',
-<<<<<<< HEAD
   NFTS_COLLECTION_DETAIL: 'NFTS_COLLECTION_DETAIL',
   NFTS_COLLECTION_ITEMS: 'NFTS_COLLECTION_ITEMS',
   NFTS_BUY_DETAIL: 'NFTS_BUY_DETAIL',
-=======
   SINGLE_NFT: 'SINGLE_NFT',
->>>>>>> 318ab921
   TRANSACTIONS: 'TRANSACTIONS',
   TOKENS: 'TOKENS',
   AVAILABLE_TOKENS: 'AVAILABLE_TOKENS',
@@ -36,7 +33,6 @@
     key: '',
     value: [],
   },
-<<<<<<< HEAD
   [CACHE_TYPES.NFTS_COLLECTION_DETAIL]: {
     expires: null,
     key: '',
@@ -48,9 +44,11 @@
     value: [],
   },
   [CACHE_TYPES.NFTS_BUY_DETAIL]: {
-=======
+    expires: null,
+    key: '',
+    value: [],
+  },
   [CACHE_TYPES.SINGLE_NFT]: {
->>>>>>> 318ab921
     expires: null,
     key: '',
     value: [],
