/* BASIC MEMORY CACHE */
// Needs improvement

const EXPIRES = 60 * 1000;

export const CACHE_TYPES = {
  BALANCE: 'BALANCE',
<<<<<<< HEAD
  NFTS: 'NFTS',
=======
  NTFS: 'NTFS',
  TRANSACTIONS: 'TRANSACTIONS',
>>>>>>> cb71a162
};

var CACHE = {
  [CACHE_TYPES.BALANCE]: {
    expires: null,
    key: '',
    value: {},
  },
  [CACHE_TYPES.NFTS]: {
    expires: null,
    key: '',
    value: [],
  },
  [CACHE_TYPES.TRANSACTIONS]: {
    expires: null,
    key: '',
    value: [],
  },
};

export const cache = async (key, type, callback) => {
  if (
    !(
      CACHE[type].expires &&
      CACHE[type].expires > new Date().getTime() &&
      key === CACHE[type].key
    )
  ) {
    CACHE[type].value = await callback();
    CACHE[type].key = key;
    CACHE[type].expires = new Date().getTime() + EXPIRES;
  }
  return CACHE[type].value;
};

export const invalidate = async type => {
  CACHE[type].expires = null;
};<|MERGE_RESOLUTION|>--- conflicted
+++ resolved
@@ -5,12 +5,8 @@
 
 export const CACHE_TYPES = {
   BALANCE: 'BALANCE',
-<<<<<<< HEAD
   NFTS: 'NFTS',
-=======
-  NTFS: 'NTFS',
   TRANSACTIONS: 'TRANSACTIONS',
->>>>>>> cb71a162
 };
 
 var CACHE = {
