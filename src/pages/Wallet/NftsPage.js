--- conflicted
+++ resolved
@@ -1,16 +1,5 @@
 import React from 'react';
 
-<<<<<<< HEAD
-import { GlobalLayoutForTabScreen } from '../../component-library/Global/GlobalLayout';
-import GlobalText from '../../component-library/Global/GlobalText';
-
-const NftsPage = () => (
-  <GlobalLayoutForTabScreen>
-    <GlobalText type="headline2" center>
-      NFT
-    </GlobalText>
-  </GlobalLayoutForTabScreen>
-=======
 import GlobalBackTitle from '../../component-library/Global/GlobalBackTitle';
 import GlobalLayout from '../../component-library/Global/GlobalLayout';
 
@@ -20,7 +9,6 @@
       <GlobalBackTitle title="NFT" />
     </GlobalLayout.Header>
   </GlobalLayout>
->>>>>>> 5f22ae4b
 );
 
 export default NftsPage;