<<<<<<< HEAD
import React, { useContext, useState } from 'react';
import { View } from 'react-native';

import { AppContext } from '../../AppProvider';
import { useNavigation, withParams } from '../../routes/hooks';
import { withTranslation } from '../../hooks/useTranslations';
import { ROUTES_MAP as APP_ROUTES_MAP } from '../../routes/app-routes';
import { getWalletName } from '../../utils/wallet';

=======
import React, { useContext, useEffect, useState } from 'react';
import { Linking, View } from 'react-native';
import get from 'lodash/get';
import { AppContext } from '../../AppProvider';
import { useNavigation } from '../../routes/hooks';
import { withTranslation } from '../../hooks/useTranslations';
import { ROUTES_MAP as APP_ROUTES_MAP } from '../../routes/app-routes';
>>>>>>> 744af738
import { globalStyles } from '../../component-library/Global/theme';
import GlobalLayout from '../../component-library/Global/GlobalLayout';
import GlobalBackTitle from '../../component-library/Global/GlobalBackTitle';
import GlobalButton from '../../component-library/Global/GlobalButton';
import GlobalImage from '../../component-library/Global/GlobalImage';
<<<<<<< HEAD
import GlobalInputWithTokenSelector from '../../component-library/Global/GlobalInputWithTokenSelector';
import GlobalPadding from '../../component-library/Global/GlobalPadding';
import GlobalText from '../../component-library/Global/GlobalText';

import IconSwapAccent1 from '../../assets/images/IconSwapAccent1.png';
=======
import GlobalPadding from '../../component-library/Global/GlobalPadding';
import GlobalText from '../../component-library/Global/GlobalText';
import InputWithTokenSelector from '../../features/InputTokenSelector';
import IconSwapAccent1 from '../../assets/images/IconSwapAccent1.png';
import { getAvailableTokens, getTransactionImage } from '../../utils/wallet';
import { cache, CACHE_TYPES } from '../../utils/cache';
import { getMediaRemoteUrl } from '../../utils/media';
import { showPercentage } from '../../utils/amount';
>>>>>>> 744af738

const DetailItem = ({ title, value, t }) => (
  <View style={globalStyles.inlineWell}>
    <GlobalText type="caption" color="tertiary">
      {title}
    </GlobalText>
<<<<<<< HEAD

    <GlobalText type="body2">{value}</GlobalText>
  </View>
);

const BigDetailItem = ({ title, value, t }) => (
  <View
    style={[
      globalStyles.inlineWell,
      { flexDirection: 'column', alignItems: 'flex-start' },
    ]}>
    <GlobalText type="body1" color="secondary">
      {title}
    </GlobalText>

    <GlobalText type="headline2" nospace>
      {value}
    </GlobalText>
  </View>
);

const SwapPage = ({ t }) => {
  const navigate = useNavigation();

  const [{ activeWallet, config }] = useContext(AppContext);

  const [youPayAmount, setYouPayAmount] = useState('');
  const [youReceiveAmount, setYouReceiveAmount] = useState('');

  const goToBack = () => {
    navigate(APP_ROUTES_MAP.WALLET);
  };

  return (
    <GlobalLayout>
      <GlobalLayout.Header>
        <GlobalBackTitle title={t('swap.swap_tokens')} />

        <GlobalPadding />

        <View style={globalStyles.inlineFlexButtons}>
          <GlobalText type="body2">{t('swap.you_send')}</GlobalText>
          <GlobalText type="body1">Max. 888888 USDC</GlobalText>
        </View>

        <GlobalPadding size="xs" />

        <GlobalInputWithTokenSelector
          value={youPayAmount}
          setValue={setYouPayAmount}
          title="USDC"
        />

        <GlobalPadding size="xs" />

        <GlobalText type="body1" color="tertiary">
          88 {t('general.usd')}
        </GlobalText>

        <GlobalPadding size="xs" />

        <View style={globalStyles.centered}>
          <GlobalImage source={IconSwapAccent1} size="md" />
        </View>

        <GlobalPadding size="xs" />

        <GlobalText type="body2">{t('swap.you_receive')}</GlobalText>

        <GlobalPadding size="xs" />

        <GlobalInputWithTokenSelector
          value={youReceiveAmount}
          setValue={setYouReceiveAmount}
          title="USDC"
        />

        <GlobalPadding size="xl" />

        <DetailItem title="Slippage" value="0000000000 %" />

        <DetailItem title="Item 2" value="0000000000 %" />

        <DetailItem title="Item 3" value="0000000000 %" />

        <GlobalPadding size="4xl" />

        <BigDetailItem title={t('swap.you_send')} value="2,780 USDC" />

        <BigDetailItem title={t('swap.you_receive')} value="2,716 USDC" />
      </GlobalLayout.Header>

      <GlobalLayout.Footer>
        <GlobalButton
          type="primary"
          wideSmall
          title={t('swap.quote')}
          onPress={goToBack}
        />
      </GlobalLayout.Footer>
    </GlobalLayout>
  );
=======

    <GlobalText type="body2">{value}</GlobalText>
  </View>
);

const BigDetailItem = ({ title, value, t }) => (
  <View
    style={[
      globalStyles.inlineWell,
      { flexDirection: 'column', alignItems: 'flex-start' },
    ]}>
    <GlobalText type="body1" color="secondary">
      {title}
    </GlobalText>

    <GlobalText type="headline2" nospace>
      {value}
    </GlobalText>
  </View>
);

const SwapPage = ({ t }) => {
  const navigate = useNavigation();
  const [{ activeWallet, hiddenValue }] = useContext(AppContext);
  const [step, setStep] = useState(1);
  const [tokens, setTokens] = useState([]);
  const [ready, setReady] = useState(false);
  const [error, setError] = useState(false);
  const [processing, setProcessing] = useState(false);
  const [availableTokens, setAvailableTokens] = useState([]);
  const [inToken, setInToken] = useState(null);
  const [outToken, setOutToken] = useState(null);
  const [quote, setQuote] = useState({});
  const [transaction, setTransaction] = useState('');
  useEffect(() => {
    if (activeWallet) {
      Promise.all([
        cache(
          `${activeWallet.networkId}-${activeWallet.getReceiveAddress()}`,
          CACHE_TYPES.BALANCE,
          () => activeWallet.getBalance(),
        ),
        cache(`${activeWallet.chain}`, CACHE_TYPES.AVAILABLE_TOKENS, () =>
          getAvailableTokens(activeWallet.chain),
        ),
      ]).then(([balance, atks]) => {
        const tks = balance.items || [];
        setTokens(tks);
        setInToken(tks.length ? tks[0] : null);
        setAvailableTokens(atks);
        setReady(true);
      });
    }
  }, [activeWallet]);
  const [inAmount, setInAmount] = useState(0);
  const [outAmount, setOutAmount] = useState(0);
  useEffect(() => {
    setError(false);
  }, [inAmount, inToken, outToken]);
  const startExpiration = () => {};
  const validAmount =
    inToken &&
    parseFloat(inAmount) <= inToken.uiAmount &&
    parseFloat(inAmount) > 0;
  const goToBack = () => {
    navigate(APP_ROUTES_MAP.WALLET);
  };
  const onQuote = async () => {
    setError(false);
    setProcessing(true);
    try {
      const q = await activeWallet.getBestSwapQuote(
        inToken.mint || inToken.address,
        outToken.address,
        parseFloat(inAmount),
      );
      setQuote(q);
      startExpiration(10);
      setProcessing(false);
      setStep(2);
    } catch (e) {
      setError(true);
      setProcessing(false);
    }
  };
  const onConfirm = async () => {
    setError(false);
    setProcessing(true);
    try {
      const st = await activeWallet.createSwapTransaction(quote.route.id);
      setTransaction(st);
      setStep(3);
      const result = await activeWallet.executeSwapTransaction(st);
      if (get(result, 'value.err')) {
        setError(true);
      }
      setProcessing(false);
    } catch (e) {
      console.log(e);
      setError(true);
      setProcessing(false);
    }
  };
  const openTransaction = async () => {
    const url = `https://solscan.io/tx/${transaction}`;
    const supported = await Linking.canOpenURL(url);
    if (supported) {
      await Linking.openURL(url);
    } else {
      console.log(`UNSUPPORTED LINK ${url}`);
    }
  };
  return ready ? (
    <GlobalLayout>
      {step === 1 && (
        <>
          <GlobalLayout.Header>
            <GlobalBackTitle title={t('swap.swap_tokens')} />

            <GlobalPadding />
            {tokens.length && (
              <>
                <View style={globalStyles.inlineFlexButtons}>
                  <GlobalText type="body2">{t('swap.you_send')}</GlobalText>
                  <GlobalText type="body1">
                    Max. {inToken.uiAmount} {inToken.symbol}
                  </GlobalText>
                </View>

                <GlobalPadding size="xs" />

                <InputWithTokenSelector
                  value={inAmount}
                  setValue={setInAmount}
                  title={inToken.symbol}
                  tokens={tokens}
                  hiddenValue={hiddenValue}
                  image={getMediaRemoteUrl(inToken.logo)}
                  onChange={setInToken}
                  invalid={!validAmount && !!inAmount}
                />
                {!validAmount && !!inAmount && (
                  <GlobalText type="body1" center color="negative">
                    {t(`token.send.amount.invalid`, { max: inToken.uiAmount })}
                  </GlobalText>
                )}
                <GlobalPadding size="xs" />

                <GlobalText type="body1" color="tertiary">
                  88 {t('general.usd')}
                </GlobalText>

                <GlobalPadding size="xs" />

                <View style={globalStyles.centered}>
                  <GlobalImage source={IconSwapAccent1} size="md" />
                </View>

                <GlobalPadding size="xs" />

                <GlobalText type="body2">{t('swap.you_receive')}</GlobalText>

                <GlobalPadding size="xs" />

                <InputWithTokenSelector
                  value={outAmount}
                  setValue={setOutAmount}
                  title={outToken ? outToken.symbol : '-'}
                  tokens={availableTokens}
                  image={
                    outToken ? getMediaRemoteUrl(outToken.logo) : undefined
                  }
                  onChange={setOutToken}
                  disabled
                />

                <GlobalPadding size="xs" />

                {error && (
                  <GlobalText type="body1" color="negative">
                    {t('general.error')}
                  </GlobalText>
                )}
              </>
            )}
          </GlobalLayout.Header>

          <GlobalLayout.Footer>
            <GlobalButton
              type="primary"
              wideSmall
              title={t('swap.quote')}
              disabled={!validAmount || !outToken || processing}
              onPress={onQuote}
            />
          </GlobalLayout.Footer>
        </>
      )}
      {step === 2 && (
        <>
          <GlobalLayout.Header>
            <GlobalBackTitle title={t('swap.swap_tokens')} />
            <GlobalPadding />
            <GlobalPadding size="xl" />
            <BigDetailItem
              title={t('swap.you_send')}
              value={`${get(quote, 'uiInfo.in.uiAmount')} ${get(
                quote,
                'uiInfo.in.symbol',
              )}`}
            />
            <BigDetailItem
              title={t('swap.you_receive')}
              value={`${get(quote, 'uiInfo.out.uiAmount')} ${get(
                quote,
                'uiInfo.out.symbol',
              )}`}
            />
            <GlobalPadding size="4xl" />
            {quote &&
              quote.route &&
              quote.route.marketInfos.map(m => (
                <DetailItem
                  key={m.id}
                  title={m.label}
                  value={showPercentage(get(m, 'lpFee.pct'), 10)}
                />
              ))}
          </GlobalLayout.Header>
          <GlobalLayout.Footer inlineFlex>
            <GlobalButton
              type="default"
              wideSmall
              title={t('general.back')}
              onPress={() => setStep(1)}
            />
            <GlobalPadding size="xs" />
            <GlobalButton
              type="primary"
              wideSmall
              title={t('general.confirm')}
              onPress={onConfirm}
              disabled={processing}
            />
          </GlobalLayout.Footer>
        </>
      )}
      {step === 3 && (
        <>
          <GlobalLayout.Header>
            <GlobalPadding size="4xl" />
            <GlobalPadding size="4xl" />
            <View style={globalStyles.centeredSmall}>
              {!processing && (
                <GlobalImage
                  source={getTransactionImage(!error ? 'success' : 'fail')}
                  size="3xl"
                  circle
                />
              )}
              <GlobalPadding />
              {processing && (
                <GlobalText type="headline2" center>
                  {t(`general.sending`)}
                </GlobalText>
              )}
              {!processing && (
                <GlobalText type="headline2" center>
                  {t(`token.send.transaction_${!error ? 'success' : 'fail'}`)}
                </GlobalText>
              )}

              <GlobalText type="body1" center>
                3 lines max Excepteur sint occaecat cupidatat non proident, sunt
                ?
              </GlobalText>

              <GlobalPadding size="4xl" />
            </View>
          </GlobalLayout.Header>

          <GlobalLayout.Footer inlineFlex>
            <GlobalButton
              type="secondary"
              flex
              title="View Transaction"
              onPress={openTransaction}
              style={[globalStyles.button, globalStyles.buttonLeft]}
              touchableStyles={globalStyles.buttonTouchable}
            />
            {!processing && (
              <>
                <GlobalPadding size="xs" />
                <GlobalButton
                  type="secondary"
                  flex
                  title="Close"
                  onPress={goToBack}
                  style={[globalStyles.button, globalStyles.buttonLeft]}
                  touchableStyles={globalStyles.buttonTouchable}
                />
              </>
            )}
          </GlobalLayout.Footer>
        </>
      )}
    </GlobalLayout>
  ) : null;
>>>>>>> 744af738
};

export default withTranslation()(SwapPage);<|MERGE_RESOLUTION|>--- conflicted
+++ resolved
@@ -1,14 +1,3 @@
-<<<<<<< HEAD
-import React, { useContext, useState } from 'react';
-import { View } from 'react-native';
-
-import { AppContext } from '../../AppProvider';
-import { useNavigation, withParams } from '../../routes/hooks';
-import { withTranslation } from '../../hooks/useTranslations';
-import { ROUTES_MAP as APP_ROUTES_MAP } from '../../routes/app-routes';
-import { getWalletName } from '../../utils/wallet';
-
-=======
 import React, { useContext, useEffect, useState } from 'react';
 import { Linking, View } from 'react-native';
 import get from 'lodash/get';
@@ -16,19 +5,11 @@
 import { useNavigation } from '../../routes/hooks';
 import { withTranslation } from '../../hooks/useTranslations';
 import { ROUTES_MAP as APP_ROUTES_MAP } from '../../routes/app-routes';
->>>>>>> 744af738
 import { globalStyles } from '../../component-library/Global/theme';
 import GlobalLayout from '../../component-library/Global/GlobalLayout';
 import GlobalBackTitle from '../../component-library/Global/GlobalBackTitle';
 import GlobalButton from '../../component-library/Global/GlobalButton';
 import GlobalImage from '../../component-library/Global/GlobalImage';
-<<<<<<< HEAD
-import GlobalInputWithTokenSelector from '../../component-library/Global/GlobalInputWithTokenSelector';
-import GlobalPadding from '../../component-library/Global/GlobalPadding';
-import GlobalText from '../../component-library/Global/GlobalText';
-
-import IconSwapAccent1 from '../../assets/images/IconSwapAccent1.png';
-=======
 import GlobalPadding from '../../component-library/Global/GlobalPadding';
 import GlobalText from '../../component-library/Global/GlobalText';
 import InputWithTokenSelector from '../../features/InputTokenSelector';
@@ -37,117 +18,12 @@
 import { cache, CACHE_TYPES } from '../../utils/cache';
 import { getMediaRemoteUrl } from '../../utils/media';
 import { showPercentage } from '../../utils/amount';
->>>>>>> 744af738
 
 const DetailItem = ({ title, value, t }) => (
   <View style={globalStyles.inlineWell}>
     <GlobalText type="caption" color="tertiary">
       {title}
     </GlobalText>
-<<<<<<< HEAD
-
-    <GlobalText type="body2">{value}</GlobalText>
-  </View>
-);
-
-const BigDetailItem = ({ title, value, t }) => (
-  <View
-    style={[
-      globalStyles.inlineWell,
-      { flexDirection: 'column', alignItems: 'flex-start' },
-    ]}>
-    <GlobalText type="body1" color="secondary">
-      {title}
-    </GlobalText>
-
-    <GlobalText type="headline2" nospace>
-      {value}
-    </GlobalText>
-  </View>
-);
-
-const SwapPage = ({ t }) => {
-  const navigate = useNavigation();
-
-  const [{ activeWallet, config }] = useContext(AppContext);
-
-  const [youPayAmount, setYouPayAmount] = useState('');
-  const [youReceiveAmount, setYouReceiveAmount] = useState('');
-
-  const goToBack = () => {
-    navigate(APP_ROUTES_MAP.WALLET);
-  };
-
-  return (
-    <GlobalLayout>
-      <GlobalLayout.Header>
-        <GlobalBackTitle title={t('swap.swap_tokens')} />
-
-        <GlobalPadding />
-
-        <View style={globalStyles.inlineFlexButtons}>
-          <GlobalText type="body2">{t('swap.you_send')}</GlobalText>
-          <GlobalText type="body1">Max. 888888 USDC</GlobalText>
-        </View>
-
-        <GlobalPadding size="xs" />
-
-        <GlobalInputWithTokenSelector
-          value={youPayAmount}
-          setValue={setYouPayAmount}
-          title="USDC"
-        />
-
-        <GlobalPadding size="xs" />
-
-        <GlobalText type="body1" color="tertiary">
-          88 {t('general.usd')}
-        </GlobalText>
-
-        <GlobalPadding size="xs" />
-
-        <View style={globalStyles.centered}>
-          <GlobalImage source={IconSwapAccent1} size="md" />
-        </View>
-
-        <GlobalPadding size="xs" />
-
-        <GlobalText type="body2">{t('swap.you_receive')}</GlobalText>
-
-        <GlobalPadding size="xs" />
-
-        <GlobalInputWithTokenSelector
-          value={youReceiveAmount}
-          setValue={setYouReceiveAmount}
-          title="USDC"
-        />
-
-        <GlobalPadding size="xl" />
-
-        <DetailItem title="Slippage" value="0000000000 %" />
-
-        <DetailItem title="Item 2" value="0000000000 %" />
-
-        <DetailItem title="Item 3" value="0000000000 %" />
-
-        <GlobalPadding size="4xl" />
-
-        <BigDetailItem title={t('swap.you_send')} value="2,780 USDC" />
-
-        <BigDetailItem title={t('swap.you_receive')} value="2,716 USDC" />
-      </GlobalLayout.Header>
-
-      <GlobalLayout.Footer>
-        <GlobalButton
-          type="primary"
-          wideSmall
-          title={t('swap.quote')}
-          onPress={goToBack}
-        />
-      </GlobalLayout.Footer>
-    </GlobalLayout>
-  );
-=======
 
     <GlobalText type="body2">{value}</GlobalText>
   </View>
@@ -456,7 +332,6 @@
       )}
     </GlobalLayout>
   ) : null;
->>>>>>> 744af738
 };
 
 export default withTranslation()(SwapPage);