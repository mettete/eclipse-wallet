import React, { useContext, useEffect, useState } from 'react';
import { StyleSheet, Linking, View } from 'react-native';
import get from 'lodash/get';
import { getTokenByAddress } from '4m-wallet-adapter/services/solana/solana-token-list-service';
import { AppContext } from '../../AppProvider';
import { useNavigation } from '../../routes/hooks';
import { withTranslation } from '../../hooks/useTranslations';
import { ROUTES_MAP as APP_ROUTES_MAP } from '../../routes/app-routes';
import theme, { globalStyles } from '../../component-library/Global/theme';
import GlobalLayout from '../../component-library/Global/GlobalLayout';
import GlobalBackTitle from '../../component-library/Global/GlobalBackTitle';
import GlobalButton from '../../component-library/Global/GlobalButton';
import GlobalImage from '../../component-library/Global/GlobalImage';
import GlobalPadding from '../../component-library/Global/GlobalPadding';
import GlobalText from '../../component-library/Global/GlobalText';
import InputWithTokenSelector from '../../features/InputTokenSelector';
import IconSwapAccent1 from '../../assets/images/IconSwapAccent1.png';
import {
  getAvailableTokens,
  getFeaturedTokens,
  getTransactionImage,
  TRANSACTION_STATUS,
} from '../../utils/wallet';
import { cache, CACHE_TYPES } from '../../utils/cache';
import { getMediaRemoteUrl } from '../../utils/media';
import { showValue } from '../../utils/amount';
import Header from '../../component-library/Layout/Header';
import GlobalSkeleton from '../../component-library/Global/GlobalSkeleton';

import useAnalyticsEventTracker from '../../hooks/useAnalyticsEventTracker';
import { SECTIONS_MAP, EVENTS_MAP } from '../../utils/tracking';

const styles = StyleSheet.create({
  viewTxLink: {
    fontFamily: theme.fonts.dmSansRegular,
    color: theme.colors.accentPrimary,
    fontWeight: 'normal',
    textTransform: 'none',
  },
  creatingTx: {
    fontFamily: theme.fonts.dmSansRegular,
    color: theme.colors.labelSecondary,
    fontWeight: 'normal',
    textTransform: 'none',
  },
});

const DetailItem = ({ title, value, color = 'primary', t }) => (
  <View style={globalStyles.inlineWell}>
    <GlobalText type="caption" color={color}>
      {title}
    </GlobalText>

    <GlobalText type="body1">{value}</GlobalText>
  </View>
);

const RouteDetailItem = ({ names, symbols, t }) => (
  <View style={globalStyles.inlineWell}>
    <GlobalText type="caption" color="negativeLight">
      {t('swap.best_route')}
    </GlobalText>
    <View>
      <GlobalText type="body2">{names}</GlobalText>
      <GlobalText type="caption" color="tertiary">
        {`(${symbols})`}
      </GlobalText>
    </View>
  </View>
);

const BigDetailItem = ({ title, value, t }) => (
  <View
    style={[
      globalStyles.inlineWell,
      { flexDirection: 'column', alignItems: 'flex-start' },
    ]}>
    <GlobalText type="body1" color="secondary">
      {title}
    </GlobalText>

    <GlobalText type="headline2" nospace>
      {value}
    </GlobalText>
  </View>
);

const GlobalButtonTimer = React.memo(function ({
  onConfirm,
  onQuote,
  t,
  ...props
}) {
  const [countdown, setCountdown] = useState(10);
  const getConfirmBtnTitle = () =>
    countdown > 0
      ? `${t('general.confirm')} (${countdown})`
      : t('swap.refresh_quote');
  const getConfirmBtnAction = () => {
    if (countdown > 0) {
      return onConfirm();
    } else {
      setCountdown(10);
      return onQuote();
    }
  };
  useEffect(() => setCountdown(10), []);
  useEffect(() => {
    const timer =
      countdown > 0 && setTimeout(() => setCountdown(countdown - 1), 1000);
    return () => clearInterval(timer);
  }, [countdown]);
  return (
    <GlobalButton
      title={getConfirmBtnTitle()}
      onPress={getConfirmBtnAction}
      {...props}
    />
  );
});

const SwapPage = ({ t }) => {
  const navigate = useNavigation();
  const [{ activeWallet, hiddenValue, config }] = useContext(AppContext);
  const [step, setStep] = useState(1);
  const [tokens, setTokens] = useState([]);
  const [ready, setReady] = useState(false);
  const [error, setError] = useState(false);
  const [processing, setProcessing] = useState(false);
  const [availableTokens, setAvailableTokens] = useState([]);
  const [featuredTokens, setFeaturedTokens] = useState([]);
  const [inToken, setInToken] = useState(null);
  const [outToken, setOutToken] = useState(null);
  const [quote, setQuote] = useState({});
  const [transaction, setTransaction] = useState('');
  const [status, setStatus] = useState();
  const [routesNames, setRoutesNames] = useState('');
  const [tokenSymbols, setTokenSymbols] = useState('');

  const { trackEvent } = useAnalyticsEventTracker(SECTIONS_MAP.SWAP);

  useEffect(() => {
    if (activeWallet) {
      Promise.all([
        cache(
          `${activeWallet.networkId}-${activeWallet.getReceiveAddress()}`,
          CACHE_TYPES.BALANCE,
          () => activeWallet.getBalance(),
        ),
        cache(`${activeWallet.chain}`, CACHE_TYPES.AVAILABLE_TOKENS, () =>
          getAvailableTokens(activeWallet.chain),
        ),
        cache(`${activeWallet.chain}`, CACHE_TYPES.FEATURED_TOKENS, () =>
          getFeaturedTokens(activeWallet.chain),
        ),
      ]).then(([balance, atks, ftks]) => {
        const tks = balance.items || [];
        setTokens(tks);
        setInToken(tks.length ? tks[0] : null);
        setAvailableTokens(atks);
        setFeaturedTokens(ftks);
        setReady(true);
      });
    }
  }, [activeWallet]);
  const [inAmount, setInAmount] = useState(null);
  const [outAmount, setOutAmount] = useState('--');
  useEffect(() => {
    setError(false);
  }, [inAmount, inToken, outToken]);
  const zeroAmount = inToken && parseFloat(inAmount) <= 0;
  const validAmount =
    inToken &&
    parseFloat(inAmount) <= inToken.uiAmount &&
    parseFloat(inAmount) > 0;
  const goToBack = () => {
    navigate(APP_ROUTES_MAP.WALLET);
  };
  const getRoutesSymbols = async routes => {
    const inputs = routes.map(
      async r =>
        await getTokenByAddress(r.inputMint).then(info => info[0].symbol),
    );
    const outputs = routes.map(
      async r =>
        await getTokenByAddress(r.outputMint).then(info => info[0].symbol),
    );
    const tokSymb = [...new Set([...inputs, ...outputs])];
    Promise.all(tokSymb).then(data => {
      setTokenSymbols([...new Set(data)].join(' → '));
    });
  };
  const getRoutesNames = routes =>
    setRoutesNames(routes.map(r => r.label).join(' x '));
  const onQuote = async () => {
    setError(false);
    setProcessing(true);
    try {
      const q = await activeWallet.getBestSwapQuote(
        inToken.mint || inToken.address,
        outToken.address,
        parseFloat(inAmount),
      );
      setQuote(q);
      getRoutesNames(q?.route?.marketInfos);
      await getRoutesSymbols(q?.route?.marketInfos);
      setProcessing(false);
      trackEvent({ action: EVENTS_MAP.SWAP_QUOTE });
      setStep(2);
    } catch (e) {
      setError(true);
      setProcessing(false);
    }
  };
  const onConfirm = async () => {
    setError(false);
    setProcessing(true);
    trackEvent({ action: EVENTS_MAP.SWAP_CONFIRMED });
    try {
      setStatus(TRANSACTION_STATUS.CREATING);
      setStep(3);
      const sts = await activeWallet.createSwapTransaction(quote.route.id);
      setTransaction(sts[0]);
      setStatus(TRANSACTION_STATUS.SWAPPING);

      for (let st of sts) {
        setTransaction(st);
        const result = await activeWallet.executeSwapTransaction(st);
        if (get(result, 'value.err')) {
          throw Error('swap_error');
        }
      }
      setError(false);
      trackEvent({ action: EVENTS_MAP.SWAP_COMPLETED });
      setStatus(TRANSACTION_STATUS.SUCCESS);

      setProcessing(false);
    } catch (e) {
      console.log(JSON.stringify(e));
      setError(true);
      setStatus(TRANSACTION_STATUS.FAIL);
      trackEvent({ action: EVENTS_MAP.SWAP_FAILED });
      setProcessing(false);
    }
  };
  const openTransaction = async () => {
    const url = `https://solscan.io/tx/${transaction}`;
    const supported = await Linking.canOpenURL(url);
    if (supported) {
      await Linking.openURL(url);
    } else {
      console.log(`UNSUPPORTED LINK ${url}`);
    }
  };
  return (
    <GlobalLayout>
      {step === 1 && (
        <>
          <GlobalLayout.Header>
            <Header activeWallet={activeWallet} config={config} t={t} />
            <GlobalBackTitle title={t('swap.swap_tokens')} />

            <GlobalPadding />
            {ready && tokens.length && (
              <>
                <View style={globalStyles.inlineFlexButtons}>
                  <GlobalText type="body2">{t('swap.you_send')}</GlobalText>
                  <GlobalText type="body1">
                    Max. {inToken.uiAmount} {inToken.symbol}
                  </GlobalText>
                </View>

                <GlobalPadding size="xs" />

                <InputWithTokenSelector
                  value={inAmount}
                  setValue={setInAmount}
                  placeholder={t('swap.enter_amount')}
                  title={inToken.symbol}
                  tokens={tokens}
                  hiddenValue={hiddenValue}
                  image={getMediaRemoteUrl(inToken.logo)}
                  onChange={setInToken}
                  invalid={!validAmount && !!inAmount}
                  number
                />
                {zeroAmount ? (
                  <GlobalText type="body1" center color="negative">
                    {t(`token.send.amount.invalid`)}
                  </GlobalText>
                ) : (
                  !validAmount &&
                  !!inAmount && (
                    <GlobalText type="body1" center color="negative">
                      {t(`token.send.amount.insufficient`, {
                        max: inToken.uiAmount,
                      })}
                    </GlobalText>
                  )
                )}
                <GlobalPadding size="xs" />

                <GlobalText type="body1" color="tertiary">
                  {showValue(inAmount * inToken.usdPrice, 6)} {t('general.usd')}
                </GlobalText>

                <GlobalPadding size="xs" />

                <View style={globalStyles.centered}>
                  <GlobalImage source={IconSwapAccent1} size="md" />
                </View>

                <GlobalPadding size="xs" />

                <GlobalText type="body2">{t('swap.you_receive')}</GlobalText>

                <GlobalPadding size="xs" />

                <InputWithTokenSelector
                  value={outAmount}
                  setValue={setOutAmount}
                  title={outToken ? outToken.symbol : '-'}
                  tokens={availableTokens}
                  featuredTokens={featuredTokens}
                  image={
                    outToken ? getMediaRemoteUrl(outToken.logo) : undefined
                  }
                  onChange={setOutToken}
                  disabled
                />

                <GlobalPadding size="xs" />

                {error && (
                  <GlobalText type="body1" color="negative">
                    {t('general.error')}
                  </GlobalText>
                )}
              </>
            )}
            {!ready && <GlobalSkeleton type="Swap" />}
          </GlobalLayout.Header>

          <GlobalLayout.Footer>
            <GlobalButton
              type="primary"
              wideSmall
              title={t('swap.quote')}
              disabled={!validAmount || !outToken || processing}
              onPress={onQuote}
            />
          </GlobalLayout.Footer>
        </>
      )}
      {step === 2 && (
        <>
          <GlobalLayout.Header>
            <GlobalBackTitle title={t('swap.swap_tokens')} />
            <GlobalPadding />
            <GlobalPadding size="xl" />
            <BigDetailItem
              title={t('swap.you_send')}
              value={`${get(quote, 'uiInfo.in.uiAmount')} ${get(
                quote,
                'uiInfo.in.symbol',
              )}`}
            />
            <BigDetailItem
              title={t('swap.you_receive')}
              value={`${get(quote, 'uiInfo.out.uiAmount')} ${get(
                quote,
                'uiInfo.out.symbol',
              )}`}
            />
            <GlobalPadding size="4xl" />
            {quote?.route?.marketInfos && (
              <RouteDetailItem
                names={routesNames}
                symbols={tokenSymbols}
                t={t}
              />
            )}
            {quote?.fee && (
              <DetailItem
                key={quote?.fee}
                title={t('swap.total_fee')}
                value={`${quote.fee.toFixed(8)} SOL`}
              />
            )}
          </GlobalLayout.Header>
          <GlobalLayout.Footer inlineFlex>
            <GlobalButton
              type="default"
              flex
              title={t('general.back')}
              onPress={() => setStep(1)}
              style={[globalStyles.button, globalStyles.buttonLeft]}
              touchableStyles={globalStyles.buttonTouchable}
            />
            <GlobalButtonTimer
              type="primary"
              flex
              disabled={processing}
              style={[globalStyles.button, globalStyles.buttonRight]}
              touchableStyles={globalStyles.buttonTouchable}
              onConfirm={onConfirm}
              onQuote={onQuote}
              t={t}
            />
          </GlobalLayout.Footer>
        </>
      )}
      {step === 3 && (
        <>
          <GlobalLayout.Header>
            <GlobalPadding size="4xl" />
            <GlobalPadding size="4xl" />
<<<<<<< HEAD
=======
            <GlobalPadding size="4xl" />

            {(status === 'creating' || status === 'swapping') && (
              <>
                <GlobalPadding size="4xl" />
                <GlobalPadding size="4xl" />
              </>
            )}

>>>>>>> 6426bcd3
            <View style={globalStyles.centeredSmall}>
              <GlobalImage
                source={getTransactionImage(status)}
                size="3xl"
                circle
              />
              <GlobalPadding />
              {status !== 'creating' && (
                <GlobalText
                  type={'body2'}
                  color={status === 'swapping' && 'secondary'}
                  center>
                  {t(`token.send.transaction_${status}`)}
                </GlobalText>
              )}
<<<<<<< HEAD
=======
              {/* {status === 'success' ||
                (status === 'fail' && (
                  <GlobalText type="body1" center>
                    3 lines max Excepteur sint occaecat cupidatat non proident,
                    sunt ?
                  </GlobalText>
                ))} */}

>>>>>>> 6426bcd3
              <GlobalPadding size="4xl" />
            </View>
          </GlobalLayout.Header>

          <GlobalLayout.Footer>
            {status === 'success' || status === 'fail' ? (
              <>
                <GlobalButton
                  type="primary"
                  wide
                  title={t(`token.send.goto_explorer`)}
                  onPress={openTransaction}
                  style={globalStyles.button}
                  touchableStyles={globalStyles.buttonTouchable}
                />

                <GlobalPadding size="md" />

                <GlobalButton
                  type="secondary"
                  title={t(`general.close`)}
                  wide
                  onPress={goToBack}
                  style={globalStyles.button}
                  touchableStyles={globalStyles.buttonTouchable}
                />
              </>
            ) : (
              <GlobalButton
                type="text"
                wide
                textStyle={
                  status === 'creating' ? styles.creatingTx : styles.viewTxLink
                }
                title={
                  status === 'creating'
                    ? t(`token.send.transaction_creating`)
                    : t(`token.send.view_transaction`)
                }
                readonly={status === 'creating'}
                onPress={openTransaction}
              />
            )}
          </GlobalLayout.Footer>
        </>
      )}
    </GlobalLayout>
  );
};

export default withTranslation()(SwapPage);<|MERGE_RESOLUTION|>--- conflicted
+++ resolved
@@ -415,18 +415,6 @@
           <GlobalLayout.Header>
             <GlobalPadding size="4xl" />
             <GlobalPadding size="4xl" />
-<<<<<<< HEAD
-=======
-            <GlobalPadding size="4xl" />
-
-            {(status === 'creating' || status === 'swapping') && (
-              <>
-                <GlobalPadding size="4xl" />
-                <GlobalPadding size="4xl" />
-              </>
-            )}
-
->>>>>>> 6426bcd3
             <View style={globalStyles.centeredSmall}>
               <GlobalImage
                 source={getTransactionImage(status)}
@@ -442,17 +430,6 @@
                   {t(`token.send.transaction_${status}`)}
                 </GlobalText>
               )}
-<<<<<<< HEAD
-=======
-              {/* {status === 'success' ||
-                (status === 'fail' && (
-                  <GlobalText type="body1" center>
-                    3 lines max Excepteur sint occaecat cupidatat non proident,
-                    sunt ?
-                  </GlobalText>
-                ))} */}
-
->>>>>>> 6426bcd3
               <GlobalPadding size="4xl" />
             </View>
           </GlobalLayout.Header>
