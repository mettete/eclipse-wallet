import React, { useEffect, useState } from 'react';
import GlobalCollapse from '../../../component-library/Global/GlobalCollapse';
import GlobalNftList from '../../../component-library/Global/GlobalNftList';
import { useNavigation } from '../../../routes/hooks';
import { cache, CACHE_TYPES } from '../../../utils/cache';
import { isMoreThanOne } from '../../../utils/nfts';
import { ROUTES_MAP as WALLET_ROUTES_MAP } from '../../../pages/Wallet/routes';
import { ROUTES_MAP as NFTS_ROUTES_MAP } from '../../../pages/Nfts/routes';

export const MyNfts = ({ activeWallet, whenLoading, translate }) => {
  const navigate = useNavigation();
  const [nftsList, setNftsList] = useState(null);
  const [listedInfo, setListedInfo] = useState([]);

  useEffect(() => {
    Promise.resolve(
      cache(
        `${activeWallet.networkId}-${activeWallet.getReceiveAddress()}`,
        CACHE_TYPES.NFTS,
        () => activeWallet.getAllNftsGrouped(),
      ),
    ).then(async nfts => {
      setNftsList(nfts);
      whenLoading(false);
      const listed = await activeWallet.getListedNfts();
      setListedInfo(listed);
    });
<<<<<<< HEAD
    // eslint-disable-next-line react-hooks/exhaustive-deps
  }, [activeWallet]);
=======
  }, [activeWallet, whenLoading]);
>>>>>>> 550dd85b

  const goToNFTs = token =>
    navigate(WALLET_ROUTES_MAP.WALLET_NFTS, { tokenId: token.address });

  const onNftClick = nft => {
    if (isMoreThanOne(nft)) {
      navigate(NFTS_ROUTES_MAP.NFTS_COLLECTION, { id: nft.collection });
    } else {
      navigate(NFTS_ROUTES_MAP.NFTS_DETAIL, {
        id: nft.mint || nft.items[0].mint,
      });
    }
  };

  return (
    <>
      <GlobalCollapse
        title={translate('wallet.my_nfts')}
        viewAllAction={goToNFTs}
        isOpen>
        <GlobalNftList
          nonFungibleTokens={nftsList}
          listedInfo={listedInfo}
          onClick={onNftClick}
          t={translate}
        />
      </GlobalCollapse>
    </>
  );
};<|MERGE_RESOLUTION|>--- conflicted
+++ resolved
@@ -25,12 +25,7 @@
       const listed = await activeWallet.getListedNfts();
       setListedInfo(listed);
     });
-<<<<<<< HEAD
-    // eslint-disable-next-line react-hooks/exhaustive-deps
-  }, [activeWallet]);
-=======
   }, [activeWallet, whenLoading]);
->>>>>>> 550dd85b
 
   const goToNFTs = token =>
     navigate(WALLET_ROUTES_MAP.WALLET_NFTS, { tokenId: token.address });
