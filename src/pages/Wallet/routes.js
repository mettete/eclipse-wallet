--- conflicted
+++ resolved
@@ -31,13 +31,8 @@
   {
     key: ROUTES_MAP.WALLET_NFTS,
     name: 'NFT',
-<<<<<<< HEAD
     path: 'nfts',
     route: '/wallet/nfts',
-=======
-    path: 'ntfs',
-    route: '/wallet/ntfs',
->>>>>>> cb71a162
     Component: NftsPage,
     default: false,
     icon: IconNFT,
