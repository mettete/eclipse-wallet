import React, { useContext, useEffect, useState } from 'react';
import { StyleSheet, SafeAreaView, View } from 'react-native';
import get from 'lodash/get';

import { AppContext } from '../../AppProvider';
import TokenList from '../../features/TokenList/TokenList';
import { useNavigation } from '../../routes/hooks';
import { ROUTES_MAP as TOKEN_ROUTES_MAP } from '../../pages/Token/routes';
import { ROUTES_MAP as WALLET_ROUTES_MAP } from '../../pages/Wallet/routes';
import { ROUTES_MAP as NFTS_ROUTES_MAP } from '../../pages/Nfts/routes';
import { getWalletName, getShortAddress } from '../../utils/wallet';
import { cache, CACHE_TYPES } from '../../utils/cache';
import {
  hiddenValue,
  getLabelValue,
  showAmount,
  showPercentage,
} from '../../utils/amount';
import { withTranslation } from '../../hooks/useTranslations';

import theme from '../../component-library/Global/theme';
import GlobalLayout from '../../component-library/Global/GlobalLayout';
import GlobalButton from '../../component-library/Global/GlobalButton';
import GlobalCollapse from '../../component-library/Global/GlobalCollapse';
import GlobalPadding from '../../component-library/Global/GlobalPadding';
import GlobalSendReceive from '../../component-library/Global/GlobalSendReceive';
import GlobalText from '../../component-library/Global/GlobalText';
import GlobalNftList from '../../component-library/Global/GlobalNftList';
import WalletBalanceCard from '../../component-library/Global/GlobalBalance';

import AvatarImage from '../../component-library/Image/AvatarImage';
import Avatar from '../../assets/images/Avatar.png';
// import IconNotifications from '../../assets/images/IconNotifications.png';
// import IconNotificationsAdd from '../../assets/images/IconNotificationsAdd.png';
import IconQRCodeScanner from '../../assets/images/IconQRCodeScanner.png';
import { isCollection } from '../../utils/nfts';

const styles = StyleSheet.create({
  avatarWalletAddressActions: {
    flexDirection: 'row',
    justifyContent: 'space-between',
    alignItems: 'center',
    marginTop: theme.gutters.paddingNormal,
    marginBottom: theme.gutters.paddingXL,
    marginRight: theme.gutters.paddingXS * -1,
  },
  avatarWalletAddress: {
    flex: 1,
    flexDirection: 'row',
    alignItems: 'center',
  },
  walletNameAddress: {
    flex: 1,
    alignItems: 'flex-start',
    marginLeft: theme.gutters.paddingSM,
  },
  walletName: {
    lineHeight: theme.fontSize.fontSizeNormal + 4,
  },
  walletAddress: {
    lineHeight: theme.fontSize.fontSizeNormal + 4,
  },
  walletActions: {
    flexDirection: 'row',
  },
  narrowBtn: {
    paddingHorizontal: theme.gutters.paddingXS,
  },
});

const WalletOverviewPage = ({ t }) => {
  const navigate = useNavigation();
  const [
    { activeWallet, walletNumber, selectedEndpoints, hiddenBalance },
    { toggleHideBalance },
  ] = useContext(AppContext);
  const [totalBalance, setTotalBalance] = useState({});
  const [tokenList, setTokenList] = useState(null);
  const [nftsList, setNftsList] = useState(null);
  //const [hasNotifications, setHasNotifications] = useState(false);
  const [loaded, setLoaded] = useState(false);
  useEffect(() => {
    if (activeWallet) {
      Promise.all([
        cache(
          `${activeWallet.networkId}-${activeWallet.getReceiveAddress()}`,
          CACHE_TYPES.BALANCE,
          () => activeWallet.getBalance(),
        ),
        cache(
          `${activeWallet.networkId}-${activeWallet.getReceiveAddress()}`,
          CACHE_TYPES.NFTS,
          () => activeWallet.getAllNftsGrouped(),
        ),
      ]).then(([balance, nfts]) => {
        console.log(nfts);
        setTotalBalance(balance);
        setTokenList(balance.items);
        setNftsList(nfts);
        setLoaded(true);
      });
    }
  }, [activeWallet, selectedEndpoints]);

  const goToSend = () =>
    navigate(TOKEN_ROUTES_MAP.TOKEN_SELECT, {
      action: 'send',
    });

  const goToReceive = () => navigate(TOKEN_ROUTES_MAP.TOKEN_RECEIVE);

  const goToTokenDetail = t =>
    navigate(TOKEN_ROUTES_MAP.TOKEN_DETAIL, {
      tokenId: t.address,
    });

  // const goToNotifications = () => setHasNotifications(!hasNotifications);
  const handleNftsClick = nft => {
    if (isCollection(nft)) {
      navigate(NFTS_ROUTES_MAP.NFTS_COLLECTION, { id: nft.collection });
    } else {
      navigate(NFTS_ROUTES_MAP.NFTS_DETAIL, { id: nft.mint });
    }
  };
  const goToNFTs = t =>
    navigate(WALLET_ROUTES_MAP.WALLET_NFTS, { tokenId: t.address });

  return (
    activeWallet && (
      <GlobalLayout>
        <GlobalLayout.Header>
          <SafeAreaView edges={['top']}>
            <View style={styles.avatarWalletAddressActions}>
              <View style={styles.avatarWalletAddress}>
                <AvatarImage src={Avatar} size={42} />

                <View style={styles.walletNameAddress}>
                  <GlobalText
                    type="body2"
                    style={styles.walletName}
                    numberOfLines={1}>
                    {getWalletName(activeWallet, walletNumber)}
                  </GlobalText>

                  <GlobalText
                    type="body1"
                    color="tertiary"
                    style={styles.walletAddress}
                    numberOfLines={1}>
                    ({getShortAddress(activeWallet.getReceiveAddress())})
                  </GlobalText>
                </View>
              </View>

              <View style={styles.walletActions}>
                {/* <GlobalButton
                  type="icon"
                  transparent
                  icon={hasNotifications ? IconNotificationsAdd : IconNotifications}
                  style={styles.narrowBtn}
                  onPress={goToNotifications}
                /> */}
                <GlobalButton
                  type="icon"
                  transparent
                  icon={IconQRCodeScanner}
                  style={styles.narrowBtn}
                  onPress={() => {}}
                />
              </View>
            </View>
          </SafeAreaView>
          {totalBalance && (
            <WalletBalanceCard
              total={
                !hiddenBalance
                  ? showAmount(totalBalance.usdTotal)
                  : `$ ${hiddenValue}`
              }
              {...{
                [`${getLabelValue(
                  get(totalBalance, 'last24HoursChage.perc', 0),
                )}Total`]: showPercentage(
                  get(totalBalance, 'last24HoursChage.perc', 0),
                ),
              }}
              messages={[]}
              showBalance={!hiddenBalance}
              onToggleShow={toggleHideBalance}
              actions={
                <GlobalSendReceive
                  goToSend={goToSend}
                  goToReceive={goToReceive}
                />
              }
            />
          )}
          <GlobalPadding />

          <GlobalCollapse title={t('wallet.my_tokens')} isOpen>
            <TokenList
              tokens={tokenList}
              onDetail={goToTokenDetail}
              hiddenBalance={hiddenBalance}
            />
          </GlobalCollapse>

          <GlobalPadding />

<<<<<<< HEAD
          <GlobalCollapse
            title={t('wallet.my_nfts')}
            viewAllAction={goToNFTs}
            isOpen>
            <GlobalNftList nonFungibleTokens={nftsList} />
=======
          <GlobalCollapse title="My NFTs" viewAllAction={goToNFTs} isOpen>
            <GlobalNftList
              nonFungibleTokens={nftsList}
              onClick={handleNftsClick}
            />
>>>>>>> 14859600
          </GlobalCollapse>
        </GlobalLayout.Header>
      </GlobalLayout>
    )
  );
};

export default withTranslation()(WalletOverviewPage);<|MERGE_RESOLUTION|>--- conflicted
+++ resolved
@@ -207,19 +207,14 @@
 
           <GlobalPadding />
 
-<<<<<<< HEAD
           <GlobalCollapse
             title={t('wallet.my_nfts')}
             viewAllAction={goToNFTs}
             isOpen>
-            <GlobalNftList nonFungibleTokens={nftsList} />
-=======
-          <GlobalCollapse title="My NFTs" viewAllAction={goToNFTs} isOpen>
             <GlobalNftList
               nonFungibleTokens={nftsList}
               onClick={handleNftsClick}
             />
->>>>>>> 14859600
           </GlobalCollapse>
         </GlobalLayout.Header>
       </GlobalLayout>
