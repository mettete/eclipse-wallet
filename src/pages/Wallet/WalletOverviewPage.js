import React, { useContext, useEffect, useState } from 'react';
import { StyleSheet, SafeAreaView, View } from 'react-native';
import get from 'lodash/get';

import { AppContext } from '../../AppProvider';
import TokenList from '../../features/TokenList/TokenList';
import { useNavigation } from '../../routes/hooks';
import { ROUTES_MAP as TOKEN_ROUTES_MAP } from '../../pages/Token/routes';
import { ROUTES_MAP as WALLET_ROUTES_MAP } from '../../pages/Wallet/routes';
import { getWalletName, getShortAddress } from '../../utils/wallet';
import { cache, CACHE_TYPES } from '../../utils/cache';
import {
  hiddenValue,
  getLabelValue,
  showAmount,
  showPercentage,
} from '../../utils/amount';

import theme from '../../component-library/Global/theme';
import GlobalLayout from '../../component-library/Global/GlobalLayout';
import GlobalButton from '../../component-library/Global/GlobalButton';
import GlobalCollapse from '../../component-library/Global/GlobalCollapse';
import GlobalPadding from '../../component-library/Global/GlobalPadding';
import GlobalSendReceive from '../../component-library/Global/GlobalSendReceive';
import GlobalText from '../../component-library/Global/GlobalText';
import GlobalNftList from '../../component-library/Global/GlobalNftList';
import WalletBalanceCard from '../../component-library/Global/GlobalBalance';

import AvatarImage from '../../component-library/Image/AvatarImage';
import Avatar from '../../assets/images/Avatar.png';
// import IconNotifications from '../../assets/images/IconNotifications.png';
// import IconNotificationsAdd from '../../assets/images/IconNotificationsAdd.png';
import IconQRCodeScanner from '../../assets/images/IconQRCodeScanner.png';

const styles = StyleSheet.create({
  avatarWalletAddressActions: {
    flexDirection: 'row',
    justifyContent: 'space-between',
    alignItems: 'center',
    marginTop: theme.gutters.paddingNormal,
    marginBottom: theme.gutters.paddingXL,
    marginRight: theme.gutters.paddingXS * -1,
  },
  avatarWalletAddress: {
    flex: 1,
    flexDirection: 'row',
    alignItems: 'center',
  },
  walletNameAddress: {
    flex: 1,
    alignItems: 'flex-start',
    marginLeft: theme.gutters.paddingSM,
  },
  walletName: {
    lineHeight: theme.fontSize.fontSizeNormal + 4,
  },
  walletAddress: {
    lineHeight: theme.fontSize.fontSizeNormal + 4,
  },
  walletActions: {
    flexDirection: 'row',
  },
  narrowBtn: {
    paddingHorizontal: theme.gutters.paddingXS,
  },
});

const WalletOverviewPage = () => {
  const navigate = useNavigation();
  const [
    { activeWallet, walletNumber, selectedEndpoints, hiddenBalance },
    { toggleHideBalance },
  ] = useContext(AppContext);
  const [totalBalance, setTotalBalance] = useState({});
  const [tokenList, setTokenList] = useState(null);
  const [nftsList, setNftsList] = useState(null);
  //const [hasNotifications, setHasNotifications] = useState(false);
  const [loaded, setLoaded] = useState(false);
  useEffect(() => {
    if (activeWallet) {
      Promise.all([
        cache(
          `${activeWallet.networkId}-${activeWallet.getReceiveAddress()}`,
          CACHE_TYPES.BALANCE,
          () => activeWallet.getBalance(),
        ),
        cache(
          `${activeWallet.networkId}-${activeWallet.getReceiveAddress()}`,
          CACHE_TYPES.NFTS,
          () => activeWallet.getAllNfts(),
        ),
      ]).then(([balance, nfts]) => {
        setTotalBalance(balance);
        setTokenList(balance.items);
        setNftsList(nfts);
        setLoaded(true);
      });
    }
  }, [activeWallet, selectedEndpoints]);

  const goToSend = () =>
    navigate(TOKEN_ROUTES_MAP.TOKEN_SELECT, {
      action: 'send',
    });

  const goToReceive = () => navigate(TOKEN_ROUTES_MAP.TOKEN_RECEIVE);

  const goToTokenDetail = t =>
    navigate(TOKEN_ROUTES_MAP.TOKEN_DETAIL, {
      tokenId: t.address,
    });

  // const goToNotifications = () => setHasNotifications(!hasNotifications);

  const goToNFTs = t =>
    navigate(WALLET_ROUTES_MAP.WALLET_NFTS, { tokenId: t.address });

  return (
    activeWallet && (
      <GlobalLayout>
        <GlobalLayout.Header>
          <SafeAreaView edges={['top']}>
            <View style={styles.avatarWalletAddressActions}>
              <View style={styles.avatarWalletAddress}>
                <AvatarImage src={Avatar} size={42} />

                <View style={styles.walletNameAddress}>
                  <GlobalText
                    type="body2"
                    style={styles.walletName}
                    numberOfLines={1}>
                    {getWalletName(activeWallet, walletNumber)}
                  </GlobalText>

                  <GlobalText
                    type="body1"
                    color="tertiary"
                    style={styles.walletAddress}
                    numberOfLines={1}>
                    ({getShortAddress(activeWallet.getReceiveAddress())})
                  </GlobalText>
                </View>
              </View>

              <View style={styles.walletActions}>
                {/* <GlobalButton
                  type="icon"
                  transparent
                  icon={hasNotifications ? IconNotificationsAdd : IconNotifications}
                  style={styles.narrowBtn}
                  onPress={goToNotifications}
                /> */}
                <GlobalButton
                  type="icon"
                  transparent
                  icon={IconQRCodeScanner}
                  style={styles.narrowBtn}
                  onPress={() => {}}
                />
              </View>
            </View>
<<<<<<< HEAD
          </View>

          <View style={styles.walletActions}>
            {/* <GlobalButton
              type="icon"
              transparent
              icon={hasNotifications ? IconNotificationsAdd : IconNotifications}
              style={styles.narrowBtn}
              onPress={goToNotifications}
            /> */}
            <GlobalButton
              type="icon"
              transparent
              icon={IconQRCodeScanner}
              style={styles.narrowBtn}
              onPress={() => {}}
            />
          </View>
        </View>

        {totalBalance && (
=======
          </SafeAreaView>

>>>>>>> 5f22ae4b
          <WalletBalanceCard
            total={
              !hiddenBalance
                ? showAmount(totalBalance.usdTotal)
                : `$ ${hiddenValue}`
            }
            {...{
              [`${getLabelValue(
                get(totalBalance, 'last24HoursChage.perc', 0),
              )}Total`]: showPercentage(
                get(totalBalance, 'last24HoursChage.perc', 0),
              ),
            }}
            messages={[]}
            showBalance={!hiddenBalance}
            onToggleShow={toggleHideBalance}
            actions={
              <GlobalSendReceive
                goToSend={goToSend}
                goToReceive={goToReceive}
              />
            }
<<<<<<< HEAD
          />
        )}

        <GlobalPadding />
        <GlobalCollapse title="My Tokens" isOpen>
          <TokenList
            tokens={tokenList}
            onDetail={goToTokenDetail}
            hiddenBalance={hiddenBalance}
          />
        </GlobalCollapse>
        <GlobalPadding />
        <GlobalCollapse title="My NFTs" viewAllAction={goToNFTs} isOpen>
          <GlobalNftList nonFungibleTokens={nftsList} />
        </GlobalCollapse>
        <GlobalPadding />
      </GlobalLayoutForTabScreen>
=======
          />

          <GlobalPadding />

          <GlobalCollapse title="My Tokens" isOpen>
            <TokenList
              tokens={tokenList}
              onDetail={goToTokenDetail}
              hiddenBalance={hiddenBalance}
            />
          </GlobalCollapse>

          <GlobalPadding />

          <GlobalCollapse title="My NFTs" viewAllAction={goToNFTs} isOpen>
            <GlobalNftList nonFungibleTokens={ntfsList} />
          </GlobalCollapse>
        </GlobalLayout.Header>
      </GlobalLayout>
>>>>>>> 5f22ae4b
    )
  );
};

export default WalletOverviewPage;<|MERGE_RESOLUTION|>--- conflicted
+++ resolved
@@ -159,75 +159,32 @@
                 />
               </View>
             </View>
-<<<<<<< HEAD
-          </View>
-
-          <View style={styles.walletActions}>
-            {/* <GlobalButton
-              type="icon"
-              transparent
-              icon={hasNotifications ? IconNotificationsAdd : IconNotifications}
-              style={styles.narrowBtn}
-              onPress={goToNotifications}
-            /> */}
-            <GlobalButton
-              type="icon"
-              transparent
-              icon={IconQRCodeScanner}
-              style={styles.narrowBtn}
-              onPress={() => {}}
+          </SafeAreaView>
+          {totalBalance && (
+            <WalletBalanceCard
+              total={
+                !hiddenBalance
+                  ? showAmount(totalBalance.usdTotal)
+                  : `$ ${hiddenValue}`
+              }
+              {...{
+                [`${getLabelValue(
+                  get(totalBalance, 'last24HoursChage.perc', 0),
+                )}Total`]: showPercentage(
+                  get(totalBalance, 'last24HoursChage.perc', 0),
+                ),
+              }}
+              messages={[]}
+              showBalance={!hiddenBalance}
+              onToggleShow={toggleHideBalance}
+              actions={
+                <GlobalSendReceive
+                  goToSend={goToSend}
+                  goToReceive={goToReceive}
+                />
+              }
             />
-          </View>
-        </View>
-
-        {totalBalance && (
-=======
-          </SafeAreaView>
-
->>>>>>> 5f22ae4b
-          <WalletBalanceCard
-            total={
-              !hiddenBalance
-                ? showAmount(totalBalance.usdTotal)
-                : `$ ${hiddenValue}`
-            }
-            {...{
-              [`${getLabelValue(
-                get(totalBalance, 'last24HoursChage.perc', 0),
-              )}Total`]: showPercentage(
-                get(totalBalance, 'last24HoursChage.perc', 0),
-              ),
-            }}
-            messages={[]}
-            showBalance={!hiddenBalance}
-            onToggleShow={toggleHideBalance}
-            actions={
-              <GlobalSendReceive
-                goToSend={goToSend}
-                goToReceive={goToReceive}
-              />
-            }
-<<<<<<< HEAD
-          />
-        )}
-
-        <GlobalPadding />
-        <GlobalCollapse title="My Tokens" isOpen>
-          <TokenList
-            tokens={tokenList}
-            onDetail={goToTokenDetail}
-            hiddenBalance={hiddenBalance}
-          />
-        </GlobalCollapse>
-        <GlobalPadding />
-        <GlobalCollapse title="My NFTs" viewAllAction={goToNFTs} isOpen>
-          <GlobalNftList nonFungibleTokens={nftsList} />
-        </GlobalCollapse>
-        <GlobalPadding />
-      </GlobalLayoutForTabScreen>
-=======
-          />
-
+          )}
           <GlobalPadding />
 
           <GlobalCollapse title="My Tokens" isOpen>
@@ -241,11 +198,10 @@
           <GlobalPadding />
 
           <GlobalCollapse title="My NFTs" viewAllAction={goToNFTs} isOpen>
-            <GlobalNftList nonFungibleTokens={ntfsList} />
+            <GlobalNftList nonFungibleTokens={nftsList} />
           </GlobalCollapse>
         </GlobalLayout.Header>
       </GlobalLayout>
->>>>>>> 5f22ae4b
     )
   );
 };
