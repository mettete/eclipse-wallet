--- conflicted
+++ resolved
@@ -33,11 +33,6 @@
       } else {
         nftsRoute.Component = NftsSection;
       }
-<<<<<<< HEAD
-    });
-    // eslint-disable-next-line react-hooks/exhaustive-deps
-  }, [activeWallet]);
-=======
       if (!switches.swap?.active) {
         swapRoute.Component = UnavailablePage;
       } else {
@@ -45,7 +40,6 @@
       }
     }
   }, [switches]);
->>>>>>> 2dfd6bea
 
   return (
     <GlobalTabBarLayout
@@ -57,11 +51,7 @@
           icon: r.icon,
           route: r.route,
         }))}>
-      <RoutesBuilder
-        routes={routes}
-        type={ROUTES_TYPES.TABS}
-        configs={configs}
-      />
+      <RoutesBuilder routes={routes} type={ROUTES_TYPES.TABS} />
     </GlobalTabBarLayout>
   );
 };
