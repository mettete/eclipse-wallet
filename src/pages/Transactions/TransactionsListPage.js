--- conflicted
+++ resolved
@@ -117,270 +117,6 @@
       <GlobalLayout>
         <GlobalLayout.Header>
           <View>
-<<<<<<< HEAD
-            {loaded && recentTransactions?.length ? (
-              recentTransactions?.map((transaction, i) => {
-                switch (transaction.type) {
-                  case TRANSACTION_TYPE.TRANSFER:
-                  case TRANSACTION_TYPE.TRANSFER_NEAR:
-                  case TRANSACTION_TYPE.TRANSFER_CHECKED:
-                    const isReceive = transaction.transferType === 'received';
-                    const isUnknown = !transaction.destination;
-                    const isCreate = isUnknown && !transaction.amount;
-                    return (
-                      <View key={`transaction-${i}`}>
-                        <GlobalText
-                          type="body2"
-                          color="secondary"
-                          style={
-                            i === 0 ? styles.dateStyleFirst : styles.dateStyle
-                          }>
-                          {showDate(recentTransactions, i)}
-                        </GlobalText>
-                        <CardButtonTransaction
-                          transaction={
-                            isUnknown
-                              ? 'unknown'
-                              : isReceive
-                              ? 'received'
-                              : 'sent'
-                          }
-                          tokenImg1={
-                            transaction.transferLogoIn ||
-                            transaction.transferLogoOut ||
-                            transaction.nftAmount ||
-                            (!transaction.error &&
-                              getBlockchainIcon(current_blockchain))
-                          }
-                          title={isCreate && TYPES_MAP[transaction.type]}
-                          address={
-                            isReceive
-                              ? transaction.source
-                              : transaction.destination
-                          }
-                          // percentage="+0000%"
-                          actions={
-                            transaction.error
-                              ? [
-                                  <View style={styles.inline}>
-                                    {!isReceive && (
-                                      <GlobalText
-                                        key={'amount-action'}
-                                        type="body2"
-                                        color="primary">
-                                        {`${'-'}${
-                                          transaction.fee /
-                                          TOKEN_DECIMALS.SOLANA
-                                        } SOL  `}
-                                      </GlobalText>
-                                    )}
-                                    <GlobalImage
-                                      source={IconFailed}
-                                      size="xxs"
-                                    />
-                                  </View>,
-                                ]
-                              : transaction.nftAmount
-                              ? [
-                                  transaction.type !== 'create' && (
-                                    <View style={styles.inline}>
-                                      <GlobalText
-                                        key={'amount-action'}
-                                        type="body1"
-                                        color={
-                                          isReceive
-                                            ? 'positive'
-                                            : 'negativeLight'
-                                        }>
-                                        {isReceive ? '+ 1 ' : '- 1 '}
-                                        {`${transaction.nftAmount?.collection?.name} `}
-                                      </GlobalText>
-                                    </View>
-                                  ),
-                                ]
-                              : (transaction.transferNameIn?.length ||
-                                  transaction.transferNameOut?.length) &&
-                                transaction.transferAmount
-                              ? [
-                                  <View style={styles.inline}>
-                                    <GlobalText
-                                      key={'amount-action'}
-                                      type="body1"
-                                      color={
-                                        isReceive ? 'positive' : 'negativeLight'
-                                      }>
-                                      {isReceive ? '+' : '-'}
-                                      {`${parseFloat(
-                                        transaction.transferAmount.toFixed(4),
-                                      )} `}
-                                      {`${
-                                        transaction.transferNameIn ||
-                                        transaction.transferNameOut
-                                      } `}
-                                    </GlobalText>
-                                  </View>,
-                                ]
-                              : [
-                                  <View style={styles.inline}>
-                                    {(transaction.amount ||
-                                      transaction.transferAmount) && (
-                                      <GlobalText
-                                        key={'amount-action'}
-                                        type="body1"
-                                        color={
-                                          isReceive
-                                            ? 'positive'
-                                            : 'negativeLight'
-                                        }>
-                                        {isReceive ? '+' : '-'}
-                                        {transaction.amount /
-                                          TOKEN_DECIMALS[current_blockchain] ||
-                                          transaction.transferAmount}
-                                        {` ${DEFAULT_SYMBOL[current_blockchain]}`}
-                                      </GlobalText>
-                                    )}
-                                  </View>,
-                                ].filter(Boolean)
-                          }
-                          onPress={() => onDetail(i)}
-                        />
-                      </View>
-                    );
-                  // case TRANSACTION_TYPE.SWAP:
-                  //   return (
-                  //     <View key={`transaction-${i}`}>
-                  //       <GlobalText
-                  //         type="body2"
-                  //         color="secondary"
-                  //         style={
-                  //           i === 0 ? styles.dateStyleFirst : styles.dateStyle
-                  //         }>
-                  //         {showDate(recentTransactions, i)}
-                  //       </GlobalText>
-                  //       <CardButtonTransaction
-                  //         transaction="swap"
-                  //         tokenImg1={
-                  //           !transaction.error && transaction.tokenLogoIn
-                  //         }
-                  //         tokenImg2={
-                  //           !transaction.error && transaction.tokenLogoOut
-                  //         }
-                  //         tokenNames={
-                  //           !transaction.error &&
-                  //           transaction.tokenNameIn &&
-                  //           transaction.tokenNameOut
-                  //             ? `${transaction.tokenNameIn} → ${transaction.tokenNameOut}
-                  //               `
-                  //             : 'Unknown'
-                  //         }
-                  //         // percentage="+0000%"
-                  //         actions={
-                  //           transaction.error
-                  //             ? [
-                  //                 <View style={styles.inline}>
-                  //                   <GlobalText
-                  //                     key={'amount-action'}
-                  //                     type="body1"
-                  //                     color="negativeLight">
-                  //                     {`${'-'}${
-                  //                       transaction.fee / TOKEN_DECIMALS.SOLANA
-                  //                     } SOL  `}
-                  //                   </GlobalText>
-                  //                   <GlobalImage
-                  //                     source={IconFailed}
-                  //                     size="xxs"
-                  //                   />
-                  //                 </View>,
-                  //               ]
-                  //             : transaction.swapAmountIn !== '0' &&
-                  //               [
-                  //                 <View style={styles.inline}>
-                  //                   <GlobalText
-                  //                     key={'amount-action'}
-                  //                     type="body1"
-                  //                     color="positive">
-                  //                     {`+${
-                  //                       transaction.swapAmountIn /
-                  //                       (transaction.tokenNameIn === 'SOL' ||
-                  //                       !transaction.tokenNameIn
-                  //                         ? TOKEN_DECIMALS.SOLANA
-                  //                         : TOKEN_DECIMALS.COINS)
-                  //                     } ${transaction.tokenNameIn || 'SOL'} `}
-                  //                   </GlobalText>
-                  //                 </View>,
-                  //                 <View style={styles.inline}>
-                  //                   {transaction.swapAmountOut && (
-                  //                     <>
-                  //                       <GlobalText
-                  //                         key={'amount-action'}
-                  //                         type="body1"
-                  //                         color="negativeLight">
-                  //                         {`-${
-                  //                           transaction.swapAmountOut /
-                  //                           (transaction.tokenNameOut ===
-                  //                             'SOL' || !transaction.tokenNameOut
-                  //                             ? TOKEN_DECIMALS.SOLANA
-                  //                             : TOKEN_DECIMALS.COINS)
-                  //                         } ${
-                  //                           transaction.tokenNameOut || 'SOL'
-                  //                         } `}
-                  //                       </GlobalText>
-                  //                     </>
-                  //                   )}
-                  //                 </View>,
-                  //               ].filter(Boolean)
-                  //         }
-                  //         onPress={() => onDetail(i)}
-                  //       />
-                  //     </View>
-                  //   );
-                  // case TRANSACTION_TYPE.GET_ACC_DATA:
-                  // case TRANSACTION_TYPE.CREATE_ACCOUNT:
-                  // case TRANSACTION_TYPE.CREATE:
-                  // case TRANSACTION_TYPE.CLOSE_ACCOUNT:
-                  //   return (
-                  //     <View key={`transaction-${i}`}>
-                  //       <GlobalText
-                  //         type="body2"
-                  //         color="secondary"
-                  //         style={
-                  //           i === 0 ? styles.dateStyleFirst : styles.dateStyle
-                  //         }>
-                  //         {showDate(recentTransactions, i)}
-                  //       </GlobalText>
-                  //       <CardButtonTransaction
-                  //         transaction="interaction"
-                  //         title={TYPES_MAP[transaction.type]}
-                  //         actions={
-                  //           transaction.error
-                  //             ? [
-                  //                 <View style={styles.inline}>
-                  //                   <GlobalImage
-                  //                     source={IconFailed}
-                  //                     size="xxs"
-                  //                   />
-                  //                 </View>,
-                  //               ]
-                  //             : [
-                  //                 <View style={styles.inline}>
-                  //                   <GlobalImage
-                  //                     source={IconSuccess}
-                  //                     size="xxs"
-                  //                   />
-                  //                 </View>,
-                  //               ].filter(Boolean)
-                  //         }
-                  //         onPress={() => onDetail(i)}
-                  //       />
-                  //     </View>
-                  //   );
-                }
-              })
-            ) : recentTransactions?.length === 0 ? (
-              <Empty />
-            ) : (
-              <GlobalSkeleton type="ActivityList" />
-=======
             {!loaded && <GlobalSkeleton type="ActivityList" />}
             {loaded &&
               transactions.length > 0 &&
@@ -407,7 +143,6 @@
                 style={styles.emptyStyle}>
                 {t('transactions.empty')}
               </GlobalText>
->>>>>>> 0839a39f
             )}
             {loaded && loading && <GlobalSkeleton type="ActivityList" />}
             {loaded && !loading && !isEmpty(paging) && (
