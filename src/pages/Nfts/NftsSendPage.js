import React, { useContext, useEffect, useState } from 'react';
import { StyleSheet, View, Linking } from 'react-native';

import { AppContext } from '../../AppProvider';
import { useNavigation, withParams } from '../../routes/hooks';
import { ROUTES_MAP as APP_ROUTES_MAP } from '../../routes/app-routes';
import { ROUTES_MAP as NFTS_ROUTES_MAP } from './routes';
import { withTranslation } from '../../hooks/useTranslations';
import { getTransactionImage, TRANSACTION_STATUS } from '../../utils/wallet';
import { getMediaRemoteUrl } from '../../utils/media';

import theme, { globalStyles } from '../../component-library/Global/theme';
import GlobalLayout from '../../component-library/Global/GlobalLayout';
import GlobalBackTitle from '../../component-library/Global/GlobalBackTitle';
import GlobalButton from '../../component-library/Global/GlobalButton';
import GlobalCollapse from '../../component-library/Global/GlobalCollapse';
import GlobalImage from '../../component-library/Global/GlobalImage';
import GlobalPadding from '../../component-library/Global/GlobalPadding';
import GlobalText from '../../component-library/Global/GlobalText';
import GlobalSkeleton from '../../component-library/Global/GlobalSkeleton';
import CardButtonWallet from '../../component-library/CardButton/CardButtonWallet';
import IconExpandMoreAccent1 from '../../assets/images/IconExpandMoreAccent1.png';
import IconCopy from '../../assets/images/IconCopy.png';
import InputAddress from '../../features/InputAddress/InputAddress';
import { isNative } from '../../utils/platform';
import QRScan from '../../features/QRScan/QRScan';
import clipboard from '../../utils/clipboard.native';
import storage from '../../utils/storage';
import STORAGE_KEYS from '../../utils/storageKeys';

import useAnalyticsEventTracker from '../../hooks/useAnalyticsEventTracker';
import useUserConfig from '../../hooks/useUserConfig';
import { SECTIONS_MAP, EVENTS_MAP } from '../../utils/tracking';
import { formatCurrency } from '../../utils/amount';

const styles = StyleSheet.create({
  mediumSizeImage: {
    width: 234,
    height: 234,
  },
  titleStyle: {
    color: theme.colors.labelTertiary,
  },
  viewTxLink: {
    fontFamily: theme.fonts.dmSansRegular,
    color: theme.colors.accentPrimary,
    fontWeight: 'normal',
    textTransform: 'none',
  },
  creatingTx: {
    fontFamily: theme.fonts.dmSansRegular,
    color: theme.colors.labelSecondary,
    fontWeight: 'normal',
    textTransform: 'none',
  },
});

const NftsSendPage = ({ params, t }) => {
  const navigate = useNavigation();
  const [loaded, setLoaded] = useState(false);
  const [sending, setSending] = useState(false);
  const [status, setStatus] = useState();
  const [step, setStep] = useState(1);
  const [nftDetail, setNftDetail] = useState({});
  const [transactionId, setTransactionId] = useState();
  const [fee, setFee] = useState(null);
  const [
    {
      accounts,
      activeAccount,
      activeBlockchainAccount,
      networkId,
      addressBook,
    },
  ] = useContext(AppContext);
  const [validAddress, setValidAddress] = useState(false);
  const [recipientAddress, setRecipientAddress] = useState('');
  const [recipientName, setRecipientName] = useState('');
  const [addressEmpty, setAddressEmpty] = useState(false);
  const [showScan, setShowScan] = useState(false);
  const [inputAddress, setInputAddress] = useState('');
  const { explorer } = useUserConfig();

  const { trackEvent } = useAnalyticsEventTracker(SECTIONS_MAP.NFT_SEND);

  useEffect(() => {
    if (activeBlockchainAccount) {
      activeBlockchainAccount.getAllNfts().then(nfts => {
        const nft = nfts.find(n => n.mint === params.id);
        if (nft) {
          setNftDetail(nft);
        }
        setLoaded(true);
      });
    }
  }, [activeBlockchainAccount, params.id]);

  const goToBack = () => {
    if (step === 3) {
      navigate(APP_ROUTES_MAP.WALLET);
    } else {
      setStep(step - 1);
    }
  };

  const onCancel = () =>
    navigate(NFTS_ROUTES_MAP.NFTS_DETAIL, { id: params.id });

  const onNext = async () => {
    if (!addressEmpty) {
      setLoaded(false);
      setStep(2);
      try {
        const feeSend = await activeBlockchainAccount.estimateTransferFee(
          recipientAddress,
          nftDetail.mint,
          1,
        );
        setFee(feeSend);
        setLoaded(true);
      } catch (e) {
        console.log(e);
      }
    }
  };

  const onSend = async () => {
    setSending(true);
    try {
      setStatus(TRANSACTION_STATUS.CREATING);
      setStep(3);
      const { txId } = await activeBlockchainAccount.createTransferTransaction(
        recipientAddress,
        nftDetail.mint,
        1,
        { isNft: true, contractId: nftDetail.contractId },
      );
      setTransactionId(txId);
      setStatus(TRANSACTION_STATUS.SENDING);
<<<<<<< HEAD
      await activeWallet.confirmTransferTransaction(txId);
      savePendingNftSend();
=======
      await activeBlockchainAccount.confirmTransferTransaction(txId);
>>>>>>> 2dfd6bea
      setStatus(TRANSACTION_STATUS.SUCCESS);
      trackEvent(EVENTS_MAP.NFT_SEND_COMPLETED);
      setSending(false);
    } catch (e) {
      console.error(e);
      setStatus(TRANSACTION_STATUS.FAIL);
      trackEvent(EVENTS_MAP.NFT_SEND_FAILED);
      setStep(3);
      setSending(false);
    }
  };

  const savePendingNftSend = async () => {
    let pendingNfts = await storage.getItem(STORAGE_KEYS.PENDING_NFTS_SEND);
    if (pendingNfts === null) pendingNfts = [];
    pendingNfts.push({
      ...nftDetail,
      pending: true,
    });
    storage.setItem(STORAGE_KEYS.PENDING_NFTS_SEND, pendingNfts);
  };

  const toggleScan = () => {
    setShowScan(!showScan);
  };
  const onRead = qr => {
    const data = qr;
    setRecipientAddress(data.data);
    setShowScan(false);
  };

  const openTransaction = async () => {
    const url = `${explorer.url}/${transactionId}`;
    const supported = await Linking.canOpenURL(url);
    if (supported) {
      await Linking.openURL(url);
    } else {
      console.log(`UNSUPPORTED LINK ${url}`);
    }
  };

  return loaded ? (
    <GlobalLayout fullscreen>
      {step === 1 && (
        <>
          <GlobalLayout.Header>
            <GlobalBackTitle
              onBack={goToBack}
              inlineTitle={activeBlockchainAccount.name}
              inlineAddress={activeBlockchainAccount.getReceiveAddress()}
            />

            <GlobalText type="headline2" center>
              {nftDetail.name || nftDetail.symbol}
            </GlobalText>

            <View style={globalStyles.centered}>
              <View style={[globalStyles.squareRatio, styles.mediumSizeImage]}>
                <GlobalImage
                  source={getMediaRemoteUrl(nftDetail.media)}
                  style={globalStyles.bigImage}
                  square
                  squircle
                />
              </View>
            </View>

            <GlobalPadding size="xl" />

            <InputAddress
              address={inputAddress}
              publicKey={recipientAddress}
              domain={recipientName}
              validAddress={validAddress}
              addressEmpty={addressEmpty}
              onChange={setInputAddress}
              setValidAddress={setValidAddress}
              setDomain={setRecipientName}
              setAddressEmpty={setAddressEmpty}
              setPublicKey={setRecipientAddress}
              onQR={toggleScan}
            />

            {accounts.length > 0 && (
              <>
                <GlobalPadding />

                <GlobalCollapse
                  title={t('settings.wallets.my_wallets')}
                  titleStyle={styles.titleStyle}
                  isOpen
                  hideCollapse>
                  {accounts.flatMap(account =>
                    account.networksAccounts[networkId].map(
                      blockchainAccount => (
                        <CardButtonWallet
                          key={blockchainAccount.getReceiveAddress()}
                          title={account.name}
                          address={blockchainAccount.getReceiveAddress()}
                          image={blockchainAccount.network.icon}
                          imageSize="md"
                          onPress={() =>
                            setInputAddress(
                              blockchainAccount.getReceiveAddress(),
                            )
                          }
                          buttonStyle={globalStyles.addressBookItem}
                          touchableStyles={globalStyles.addressBookTouchable}
                          transparent
                        />
                      ),
                    ),
                  )}
                </GlobalCollapse>
              </>
            )}

            {addressBook.length > 0 && (
              <>
                <GlobalPadding />

                <GlobalCollapse
                  title={t('settings.address_book')}
                  titleStyle={styles.titleStyle}
                  isOpen
                  hideCollapse>
                  {addressBook.map(addressBookItem => (
                    <CardButtonWallet
                      key={addressBookItem.address}
                      title={addressBookItem.name}
                      address={addressBookItem.address}
                      image={addressBookItem.network.icon}
                      imageSize="md"
                      onPress={() => setInputAddress(addressBookItem.address)}
                      buttonStyle={globalStyles.addressBookItem}
                      touchableStyles={globalStyles.addressBookTouchable}
                      transparent
                    />
                  ))}
                </GlobalCollapse>
              </>
            )}
          </GlobalLayout.Header>

          <GlobalLayout.Footer inlineFlex>
            <GlobalButton
              type="secondary"
              flex
              title="Cancel"
              onPress={onCancel}
              style={[globalStyles.button, globalStyles.buttonLeft]}
              touchableStyles={globalStyles.buttonTouchable}
            />

            <GlobalButton
              type="primary"
              flex
              disabled={!validAddress}
              title={t('token.send.next')}
              onPress={onNext}
              style={[globalStyles.button, globalStyles.buttonRight]}
              touchableStyles={globalStyles.buttonTouchable}
            />
          </GlobalLayout.Footer>
          {isNative() && (
            <QRScan active={showScan} onClose={toggleScan} onRead={onRead} />
          )}
        </>
      )}

      {step === 2 && (
        <>
          <GlobalLayout.Header>
            <GlobalBackTitle
              onBack={goToBack}
              inlineTitle={activeAccount.name}
              inlineAddress={activeBlockchainAccount.getReceiveAddress()}
            />

            <GlobalText type="headline2" center>
              {nftDetail.name || nftDetail.symbol}
            </GlobalText>

            <View style={globalStyles.centered}>
              <View style={[globalStyles.squareRatio, styles.mediumSizeImage]}>
                <GlobalImage
                  source={getMediaRemoteUrl(nftDetail.media)}
                  style={globalStyles.bigImage}
                  square
                  squircle
                />
              </View>

              <GlobalPadding size="xl" />

              <GlobalText type="subtitle2" center>
                {t('nft.send_to')}
              </GlobalText>

              <GlobalPadding />

              <GlobalImage source={IconExpandMoreAccent1} size="md" />

              <GlobalPadding />

              <GlobalPadding size="md" />

              <View style={globalStyles.inlineWell}>
                <GlobalText type="caption" style={{ fontSize: 8 }}>
                  {recipientAddress}
                </GlobalText>

                <GlobalButton
                  onPress={() => clipboard.copy(recipientAddress)}
                  transparent>
                  <GlobalImage source={IconCopy} size="xs" />
                </GlobalButton>
              </View>
              {fee && !addressEmpty && (
                <View style={globalStyles.inlineWell}>
                  <GlobalText type="caption" color="tertiary">
                    Network Fee
                  </GlobalText>
                  <GlobalText type="body2">
                    {formatCurrency(
                      fee,
                      activeBlockchainAccount.network.currency,
                    )}
                  </GlobalText>
                </View>
              )}
              {addressEmpty && (
                <GlobalText type="caption" center color={'warning'}>
                  {t(`token.send.empty_account_fee`)}
                </GlobalText>
              )}
            </View>
          </GlobalLayout.Header>

          <GlobalPadding />

          <GlobalLayout.Footer inlineFlex>
            <GlobalButton
              type="secondary"
              flex
              title={t(`actions.cancel`)}
              onPress={onCancel}
              style={[globalStyles.button, globalStyles.buttonLeft]}
              touchableStyles={globalStyles.buttonTouchable}
            />

            <GlobalButton
              disabled={sending}
              type="primary"
              flex
              title={t(`actions.send`)}
              onPress={onSend}
              style={[globalStyles.button, globalStyles.buttonRight]}
              touchableStyles={globalStyles.buttonTouchable}
            />
          </GlobalLayout.Footer>
        </>
      )}
      {step === 3 && (
        <>
          <GlobalLayout.Header>
            <GlobalPadding size="4xl" />
            <GlobalPadding size="4xl" />
            <GlobalPadding size="4xl" />

            {(status === 'creating' || status === 'sending') && (
              <>
                <GlobalPadding size="4xl" />
                <GlobalPadding size="4xl" />
              </>
            )}

            <View style={globalStyles.centeredSmall}>
              <GlobalImage
                source={getTransactionImage(status)}
                size="3xl"
                circle
              />
              <GlobalPadding />
              {status !== 'creating' && (
                <GlobalText
                  type={status === 'sending' ? 'subtitle2' : 'headline2'}
                  color={status === 'sending' && 'secondary'}
                  center>
                  {t(`token.send.transaction_${status}`)}
                </GlobalText>
              )}
              {/* {(status === 'success' || status === 'fail') && (
                  <GlobalText type="body1" center>
                    3 lines max Excepteur sint occaecat cupidatat non proident,
                    sunt ?
                  </GlobalText>
                )} */}

              <GlobalPadding size="4xl" />
            </View>
          </GlobalLayout.Header>

          <GlobalLayout.Footer>
            {status === 'success' || status === 'fail' ? (
              <>
                <GlobalButton
                  type="primary"
                  wide
                  title={t(`token.send.goto_explorer`)}
                  onPress={openTransaction}
                  style={globalStyles.button}
                  touchableStyles={globalStyles.buttonTouchable}
                />

                <GlobalPadding size="md" />

                <GlobalButton
                  type="secondary"
                  title={t(`general.close`)}
                  wide
                  onPress={goToBack}
                  style={globalStyles.button}
                  touchableStyles={globalStyles.buttonTouchable}
                />
              </>
            ) : (
              <GlobalButton
                type="text"
                wide
                textStyle={
                  status === 'creating' ? styles.creatingTx : styles.viewTxLink
                }
                title={
                  status === 'creating'
                    ? t(`token.send.transaction_creating`)
                    : t(`token.send.view_transaction`)
                }
                readonly={status === 'creating'}
                onPress={openTransaction}
              />
            )}
          </GlobalLayout.Footer>
        </>
      )}
    </GlobalLayout>
  ) : (
    <GlobalSkeleton type="NftDetail" />
  );
};

export default withParams(withTranslation()(NftsSendPage));<|MERGE_RESOLUTION|>--- conflicted
+++ resolved
@@ -137,12 +137,8 @@
       );
       setTransactionId(txId);
       setStatus(TRANSACTION_STATUS.SENDING);
-<<<<<<< HEAD
-      await activeWallet.confirmTransferTransaction(txId);
       savePendingNftSend();
-=======
       await activeBlockchainAccount.confirmTransferTransaction(txId);
->>>>>>> 2dfd6bea
       setStatus(TRANSACTION_STATUS.SUCCESS);
       trackEvent(EVENTS_MAP.NFT_SEND_COMPLETED);
       setSending(false);
