import React, { useContext, useEffect, useState } from 'react';
import { View } from 'react-native';

import { AppContext } from '../../AppProvider';
import { useNavigation } from '../../routes/hooks';
import { withTranslation } from '../../hooks/useTranslations';
import { cache, CACHE_TYPES } from '../../utils/cache';
import { ROUTES_MAP as NFTS_ROUTES_MAP } from './routes';
import { isMoreThanOne } from '../../utils/nfts';

import GlobalSkeleton from '../../component-library/Global/GlobalSkeleton';
import GlobalLayout from '../../component-library/Global/GlobalLayout';
import GlobalNftList from '../../component-library/Global/GlobalNftList';
import GlobalText from '../../component-library/Global/GlobalText';
import Header from '../../component-library/Layout/Header';

import useAnalyticsEventTracker from '../../hooks/useAnalyticsEventTracker';
import { SECTIONS_MAP } from '../../utils/tracking';
import NftCollections from './components/NftCollections';
import { retriveConfig } from '../../utils/wallet';

const NftsListPage = ({ t }) => {
  useAnalyticsEventTracker(SECTIONS_MAP.NFT_LIST);
  const navigate = useNavigation();
  const [{ activeWallet, config }] = useContext(AppContext);
  const [loaded, setLoaded] = useState(false);
  const [listedInfo, setListedInfo] = useState([]);
  const [nftsGroup, setNftsGroup] = useState([]);
  const [configs, setConfigs] = useState(null);

  useEffect(() => {
    retriveConfig().then(chainConfigs =>
      setConfigs(chainConfigs[activeWallet.chain].sections.nfts),
    );
  });

  useEffect(() => {
    if (activeWallet) {
      cache(
        `${activeWallet.networkId}-${activeWallet.getReceiveAddress()}`,
        CACHE_TYPES.NFTS,
        () => activeWallet.getAllNftsGrouped(),
<<<<<<< HEAD
      ).then(async nfts => {
        setNftsGroup(nfts);
        if (configs?.list_in_marketplace?.active) {
          const listed = await activeWallet.getListedNfts();
          setListedInfo(listed);
        }
        setLoaded(true);
      });
=======
      )
        .then(async nfts => {
          setNftsGroup(nfts);
          const listed = await activeWallet.getListedNfts();
          setListedInfo(listed);
        })
        .finally(() => {
          setLoaded(true);
        });
>>>>>>> 550dd85b
    }
  }, [activeWallet, configs?.list_in_marketplace?.active]);

  const onClick = nft => {
    if (isMoreThanOne(nft)) {
      navigate(NFTS_ROUTES_MAP.NFTS_COLLECTION, { id: nft.collection });
    } else {
      navigate(NFTS_ROUTES_MAP.NFTS_DETAIL, {
        id: nft.mint || nft.items[0].mint,
      });
    }
  };

  return (
    (
      <GlobalLayout>
        {loaded && (
          <GlobalLayout.Header>
            <Header activeWallet={activeWallet} config={config} t={t} />
            <View>
              <GlobalText center type="headline2">
                {t(`wallet.nfts`)}
              </GlobalText>
            </View>
            {configs?.list_in_marketplace?.active && <NftCollections t />}
            <View>
              <GlobalText type="headline3">{t(`wallet.my_nfts`)}</GlobalText>
            </View>
            <GlobalNftList
              nonFungibleTokens={nftsGroup}
              listedInfo={listedInfo}
              onClick={onClick}
            />
          </GlobalLayout.Header>
        )}
        {!loaded && <GlobalSkeleton type="NftListScreen" />}
      </GlobalLayout>
    ) || null
  );
};

export default withTranslation()(NftsListPage);<|MERGE_RESOLUTION|>--- conflicted
+++ resolved
@@ -40,26 +40,17 @@
         `${activeWallet.networkId}-${activeWallet.getReceiveAddress()}`,
         CACHE_TYPES.NFTS,
         () => activeWallet.getAllNftsGrouped(),
-<<<<<<< HEAD
-      ).then(async nfts => {
-        setNftsGroup(nfts);
-        if (configs?.list_in_marketplace?.active) {
-          const listed = await activeWallet.getListedNfts();
-          setListedInfo(listed);
-        }
-        setLoaded(true);
-      });
-=======
       )
         .then(async nfts => {
           setNftsGroup(nfts);
-          const listed = await activeWallet.getListedNfts();
-          setListedInfo(listed);
+          if (configs?.list_in_marketplace?.active) {
+            const listed = await activeWallet.getListedNfts();
+            setListedInfo(listed);
+          }
         })
         .finally(() => {
           setLoaded(true);
         });
->>>>>>> 550dd85b
     }
   }, [activeWallet, configs?.list_in_marketplace?.active]);
 
