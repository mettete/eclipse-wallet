--- conflicted
+++ resolved
@@ -1,10 +1,6 @@
 import React, { useContext, useEffect, useState } from 'react';
-<<<<<<< HEAD
 import { View, StyleSheet } from 'react-native';
-=======
-import { View } from 'react-native';
 import { getSwitches } from '4m-wallet-adapter';
->>>>>>> 2dfd6bea
 
 import { AppContext } from '../../AppProvider';
 import { useNavigation } from '../../routes/hooks';
@@ -12,11 +8,8 @@
 import { ROUTES_MAP as NFTS_ROUTES_MAP } from './routes';
 import { isMoreThanOne, updatePendingNfts } from '../../utils/nfts';
 
-<<<<<<< HEAD
 import theme from '../../component-library/Global/theme';
 import GlobalSkeleton from '../../component-library/Global/GlobalSkeleton';
-=======
->>>>>>> 2dfd6bea
 import GlobalLayout from '../../component-library/Global/GlobalLayout';
 import GlobalNftList from '../../component-library/Global/GlobalNftList';
 import GlobalText from '../../component-library/Global/GlobalText';
@@ -25,11 +18,7 @@
 import useAnalyticsEventTracker from '../../hooks/useAnalyticsEventTracker';
 import { SECTIONS_MAP } from '../../utils/tracking';
 import NftCollections from './components/NftCollections';
-<<<<<<< HEAD
 import NftOffersMade from './components/NftOffersMade';
-import { retriveConfig } from '../../utils/wallet';
-=======
->>>>>>> 2dfd6bea
 
 const styles = StyleSheet.create({
   container: {
@@ -44,32 +33,13 @@
   const [loaded, setLoaded] = useState(false);
   const [listedInfo, setListedInfo] = useState([]);
   const [nftsGroup, setNftsGroup] = useState([]);
-<<<<<<< HEAD
+  const [switches, setSwitches] = useState(null);
   const [isModalOpen, setIsModalOpen] = useState(false);
-  const [configs, setConfigs] = useState(null);
-=======
-  const [switches, setSwitches] = useState(null);
->>>>>>> 2dfd6bea
 
   useEffect(() => {
     getSwitches().then(allSwitches =>
       setSwitches(allSwitches[networkId].sections.nfts),
     );
-<<<<<<< HEAD
-  }, [activeWallet]);
-
-  useEffect(() => {
-    if (activeWallet) {
-      cache(
-        `${activeWallet.networkId}-${activeWallet.getReceiveAddress()}`,
-        CACHE_TYPES.NFTS,
-        () => activeWallet.getAllNftsGrouped(),
-      ).then(async nfts => {
-        setNftsGroup(await updatePendingNfts(nfts));
-        if (configs?.list_in_marketplace?.active) {
-          const listed = await activeWallet.getListedNfts();
-          setListedInfo(listed);
-=======
   }, [networkId]);
 
   useEffect(() => {
@@ -85,7 +55,6 @@
           }
         } finally {
           setLoaded(true);
->>>>>>> 2dfd6bea
         }
       }
     };
@@ -106,18 +75,17 @@
   };
 
   return (
-<<<<<<< HEAD
     (
       <GlobalLayout style={isModalOpen && styles.container}>
         {loaded && (
           <GlobalLayout.Header>
-            <Header activeWallet={activeWallet} config={config} t={t} />
+            <Header />
             <View>
               <GlobalText center type="headline2">
                 {t(`wallet.nfts`)}
               </GlobalText>
             </View>
-            {configs?.list_in_marketplace?.active && <NftCollections t />}
+            {switches?.list_in_marketplace?.active && <NftCollections t />}
             <View>
               <GlobalText type="headline3">{t(`wallet.my_nfts`)}</GlobalText>
             </View>
@@ -136,28 +104,6 @@
         {!loaded && <GlobalSkeleton type="NftListScreen" />}
       </GlobalLayout>
     ) || null
-=======
-    <GlobalLayout>
-      <GlobalLayout.Header>
-        <Header />
-        <View>
-          <GlobalText center type="headline2">
-            {t(`wallet.nfts`)}
-          </GlobalText>
-        </View>
-        {switches?.list_in_marketplace?.active && <NftCollections t />}
-        <View>
-          <GlobalText type="headline3">{t(`wallet.my_nfts`)}</GlobalText>
-        </View>
-        <GlobalNftList
-          loading={!loaded}
-          nonFungibleTokens={nftsGroup}
-          listedInfo={listedInfo}
-          onClick={onClick}
-        />
-      </GlobalLayout.Header>
-    </GlobalLayout>
->>>>>>> 2dfd6bea
   );
 };
 
