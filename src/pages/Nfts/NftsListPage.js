--- conflicted
+++ resolved
@@ -18,17 +18,14 @@
 import useAnalyticsEventTracker from '../../hooks/useAnalyticsEventTracker';
 import { SECTIONS_MAP } from '../../utils/tracking';
 import NftCollections from './components/NftCollections';
-<<<<<<< HEAD
 import NftOffersMade from './components/NftOffersMade';
+import { retriveConfig } from '../../utils/wallet';
 
 const styles = StyleSheet.create({
   container: {
     backgroundColor: theme.colors.black300,
   },
 });
-=======
-import { retriveConfig } from '../../utils/wallet';
->>>>>>> 8c74b6ad
 
 const NftsListPage = ({ t }) => {
   useAnalyticsEventTracker(SECTIONS_MAP.NFT_LIST);
@@ -37,9 +34,7 @@
   const [loaded, setLoaded] = useState(false);
   const [listedInfo, setListedInfo] = useState([]);
   const [nftsGroup, setNftsGroup] = useState([]);
-<<<<<<< HEAD
   const [isModalOpen, setIsModalOpen] = useState(false);
-=======
   const [configs, setConfigs] = useState(null);
 
   useEffect(() => {
@@ -47,7 +42,6 @@
       setConfigs(chainConfigs[activeWallet.chain].sections.nfts),
     );
   });
->>>>>>> 8c74b6ad
 
   useEffect(() => {
     if (activeWallet) {
@@ -56,17 +50,11 @@
         CACHE_TYPES.NFTS,
         () => activeWallet.getAllNftsGrouped(),
       ).then(async nfts => {
-<<<<<<< HEAD
         setNftsGroup(await updatePendingNfts(nfts));
-        const listed = await activeWallet.getListedNfts();
-        setListedInfo(listed);
-=======
-        setNftsGroup(nfts);
         if (configs?.list_in_marketplace?.active) {
           const listed = await activeWallet.getListedNfts();
           setListedInfo(listed);
         }
->>>>>>> 8c74b6ad
         setLoaded(true);
       });
     }
