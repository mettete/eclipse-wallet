--- conflicted
+++ resolved
@@ -3,13 +3,10 @@
 
 import { AppContext } from '../../AppProvider';
 import { useNavigation } from '../../routes/hooks';
-<<<<<<< HEAD
+import { withTranslation } from '../../hooks/useTranslations';
+import { cache, CACHE_TYPES } from '../../utils/cache';
 import { ROUTES_MAP as APP_ROUTES_MAP } from '../../routes/app-routes';
-=======
->>>>>>> 744af738
-import { ROUTES_MAP } from './routes';
-import { cache, CACHE_TYPES } from '../../utils/cache';
-import { withTranslation } from '../../hooks/useTranslations';
+import { ROUTES_MAP as NTFS_ROUTES_MAP } from './routes';
 import { getWalletName } from '../../utils/wallet';
 import { isCollection } from '../../utils/nfts';
 
@@ -37,19 +34,14 @@
       });
     }
   }, [activeWallet]);
-
-<<<<<<< HEAD
   const goToBack = () => {
     navigate(APP_ROUTES_MAP.WALLET);
   };
-
-=======
->>>>>>> 744af738
   const onClick = nft => {
     if (isCollection(nft)) {
-      navigate(ROUTES_MAP.NFTS_COLLECTION, { id: nft.collection });
+      navigate(NTFS_ROUTES_MAP.NFTS_COLLECTION, { id: nft.collection });
     } else {
-      navigate(ROUTES_MAP.NFTS_DETAIL, { id: nft.mint });
+      navigate(NTFS_ROUTES_MAP.NFTS_DETAIL, { id: nft.mint });
     }
   };
 
@@ -58,6 +50,7 @@
       <GlobalLayout fullscreen>
         <GlobalLayout.Header>
           <GlobalBackTitle
+            onBack={goToBack}
             inlineTitle={getWalletName(
               activeWallet.getReceiveAddress(),
               config,
