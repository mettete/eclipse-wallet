import React, { useContext, useEffect, useState } from 'react';
import { StyleSheet, View, FlatList } from 'react-native';
import { get } from 'lodash';
import { BLOCKCHAINS, getSwitches } from '4m-wallet-adapter';

import { AppContext } from '../../AppProvider';
import { useNavigation, withParams } from '../../routes/hooks';
import { ROUTES_MAP } from './routes';
import { withTranslation } from '../../hooks/useTranslations';
import { getMediaRemoteUrl } from '../../utils/media';

import theme, { globalStyles } from '../../component-library/Global/theme';
import GlobalLayout from '../../component-library/Global/GlobalLayout';
import GlobalBackTitle from '../../component-library/Global/GlobalBackTitle';
import GlobalImage from '../../component-library/Global/GlobalImage';
import GlobalText from '../../component-library/Global/GlobalText';
import GlobalPadding from '../../component-library/Global/GlobalPadding';
import GlobalFloatingBadge from '../../component-library/Global/GlobalFloatingBadge';
import GlobalSendReceive from '../../component-library/Global/GlobalSendReceive';
import CardButton from '../../component-library/CardButton/CardButton';
import Header from '../../component-library/Layout/Header';
import IconSolana from '../../assets/images/IconSolana.png';
import IconHyperspaceWhite from '../../assets/images/IconHyperspaceWhite.png';
import IconHyperspace from '../../assets/images/IconHyperspace.jpeg';

import useAnalyticsEventTracker from '../../hooks/useAnalyticsEventTracker';
import { SECTIONS_MAP } from '../../utils/tracking';

const styles = StyleSheet.create({
  renderItemStyle: {
    width: '49%',
    marginBottom: theme.gutters.paddingXS,
  },
  columnWrapperStyle: {
    flex: 1,
    justifyContent: 'space-between',
  },
  nftImage: {
    width: '80%',
    margin: 'auto',
  },
  imageContainer: {
    flexGrow: 1,
    width: '100%',
    justifyContent: 'center',
    alignItems: 'center',
  },
  hyperspaceIcon: {
    marginLeft: theme.gutters.paddingXXS,
  },
  topPrice: {
    flexDirection: 'row',
    justifyContent: 'space-between',
    width: 55,
  },
  topPriceIcon: {
    marginLeft: theme.gutters.paddingXXS,
  },
});

const NftsDetailPage = ({ params, t }) => {
  useAnalyticsEventTracker(SECTIONS_MAP.NFT_DETAIL);
  const navigate = useNavigation();
  const [loaded, setLoaded] = useState(false);
  const [listedLoaded, setListedLoaded] = useState(false);
  const [nftDetail, setNftDetail] = useState({});
  const [listedInfo, setListedInfo] = useState([]);
  const [{ activeBlockchainAccount, networkId }] = useContext(AppContext);
  const [switches, setSwitches] = useState(null);

  useEffect(() => {
    getSwitches().then(allSwitches =>
      setSwitches(allSwitches[networkId].sections.nfts),
    );
<<<<<<< HEAD
  }, [activeWallet]);
=======
  }, [networkId]);
>>>>>>> 2dfd6bea

  useEffect(() => {
    if (activeBlockchainAccount) {
      activeBlockchainAccount.getAllNfts().then(async nfts => {
        const nft = nfts.find(n => n.mint === params.id);
        if (nft) {
          setNftDetail(nft);
        }
        if (activeBlockchainAccount.network.blockchain === BLOCKCHAINS.SOLANA) {
          const listed = await activeBlockchainAccount.getListedNfts();
          setListedInfo(listed.find(l => l.token_address === params.id));
          setListedLoaded(true);
        }
        setLoaded(true);
      });
    }
  }, [activeBlockchainAccount, params.id]);

  const getListBtnTitle = () =>
    !listedLoaded ? (
      '...'
    ) : listedInfo ? (
      <>
        {t('nft.delist_nft')}
        {'  '}
        <GlobalImage
          source={IconHyperspaceWhite}
          size="xxs"
          style={{ marginBottom: -2 }}
        />
      </>
    ) : (
      <>
        {t('nft.list_nft')}
        {'  '}
        <GlobalImage
          source={IconHyperspaceWhite}
          size="xxs"
          style={{ marginBottom: -2 }}
        />
      </>
    );

  const hasProperties = () => {
    return get(nftDetail, 'extras.attributes', []).length > 0;
  };

  const goToBack = () => {
    navigate(ROUTES_MAP.NFTS_LIST);
  };

  const goToSend = () => {
    navigate(ROUTES_MAP.NFTS_SEND, { id: params.id });
  };

  const goToBurn = () => {
    navigate(ROUTES_MAP.NFTS_BURN, { id: params.id });
  };

  const goToListing = () => {
    navigate(ROUTES_MAP.NFTS_LISTING, {
      id: params.id,
      type: listedInfo ? 'unlist' : 'list',
    });
  };

  const renderItem = ({ item }) => {
    return (
      <View style={styles.renderItemStyle}>
        <CardButton
          key={item.title}
          caption={item.caption}
          title={item.title}
          description={item.description}
          nospace
          readonly
        />
      </View>
    );
  };
  const title = nftDetail.name ? nftDetail.name : nftDetail.symbol;

  return (
    (loaded && (
      <GlobalLayout fullscreen>
        <GlobalLayout.Header>
          <Header />
          <GlobalBackTitle
            onBack={goToBack}
            inlineTitle={
              <GlobalText type="headline2" center>
                {title}
              </GlobalText>
            }
            nospace
          />

          <GlobalPadding size="xxs" />

          <View style={globalStyles.centered}>
            <GlobalPadding size="xs" />

            <View style={styles.imageContainer}>
              <GlobalImage
                source={getMediaRemoteUrl(nftDetail.media)}
                style={styles.nftImage}
                square
                squircle
              />
              {listedInfo?.market_place_state?.price && (
                <GlobalFloatingBadge
                  {...{
                    titleTopDetail: (
                      <View style={globalStyles.inlineFlexButtons}>
                        <GlobalText
                          type="caption"
                          color="body2"
                          numberOfLines={1}>
                          {t('nft.listed_nft')}
                        </GlobalText>
                        <GlobalImage
                          circle
                          source={IconHyperspace}
                          size="xxs"
                          style={styles.hyperspaceIcon}
                        />
                      </View>
                    ),
                    titleTopPrice: (
                      <View style={styles.topPrice}>
                        <GlobalText
                          type="caption"
                          color="tertiary"
                          numberOfLines={1}>
                          {listedInfo?.market_place_state?.price}
                        </GlobalText>
                        <GlobalImage
                          source={IconSolana}
                          circle
                          size="xxs"
                          style={styles.topPriceIcon}
                        />
                      </View>
                    ),
                  }}
                />
              )}
            </View>
          </View>

          <GlobalPadding size="lg" />

          <View style={globalStyles.inlineFlexButtons}>
            <GlobalSendReceive
              goToSend={goToSend}
              canSend={switches?.send}
              goToList={goToListing}
              canList={switches?.list_in_marketplace?.active}
              titleList={getListBtnTitle()}
              listedLoaded
              goToBurn={goToBurn}
              canBurn={switches?.burn}
            />
          </View>

          <GlobalPadding size="lg" />

          <GlobalText type="body2">{t('nft.description')}</GlobalText>

          <GlobalPadding size="sm" />

          <GlobalText type="body1" color="secondary">
            {nftDetail.description}
          </GlobalText>

          <GlobalPadding size="xl" />
          {hasProperties() && (
            <>
              <GlobalText type="body2">{t('nft.properties')}</GlobalText>

              <GlobalPadding size="sm" />

              <FlatList
                data={get(nftDetail, 'extras.attributes', []).map(a => ({
                  caption: a.trait_type,
                  title: a.value,
                  description: '',
                }))}
                renderItem={renderItem}
                numColumns={2}
                columnWrapperStyle={styles.columnWrapperStyle}
              />
            </>
          )}
        </GlobalLayout.Header>
      </GlobalLayout>
    )) ||
    null
  );
};

export default withParams(withTranslation()(NftsDetailPage));<|MERGE_RESOLUTION|>--- conflicted
+++ resolved
@@ -72,11 +72,7 @@
     getSwitches().then(allSwitches =>
       setSwitches(allSwitches[networkId].sections.nfts),
     );
-<<<<<<< HEAD
-  }, [activeWallet]);
-=======
   }, [networkId]);
->>>>>>> 2dfd6bea
 
   useEffect(() => {
     if (activeBlockchainAccount) {
