import React from 'react';
import { View, StyleSheet, TouchableOpacity } from 'react-native';
import { useNavigation } from '../../../routes/hooks';
import { ROUTES_MAP } from '../routes';
import GlobalText from '../../../component-library/Global/GlobalText';
import GlobalImage from '../../../component-library/Global/GlobalImage';
import theme from '../../../component-library/Global/theme';

const styles = StyleSheet.create({
  image: {
    marginRight: theme.gutters.paddingSM,
    aspectRatio: 1,
    backgroundColor: theme.colors.bgLight,
    borderRadius: theme.borderRadius.borderRadiusXL,
    overflow: 'hidden',
    zIndex: 1,
  },
  itemContainer: {
    marginBottom: theme.gutters.paddingSM,
    width: '100%',
    flexDirection: 'row',
    alignItems: 'center',
  },
  collapseButton: {
    position: 'absolute',
    width: '100%',
    alignItems: 'center',
    bottom: -20,
    backgroundColor: theme.colors.bgPrimary,
  },
});

const NftCollectionItem = ({ item }) => {
  const navigate = useNavigation();

  const openCollection = async project_id => {
    navigate(ROUTES_MAP.NFTS_COLLECTION_DETAIL, {
      id: project_id,
    });
  };
<<<<<<< HEAD

=======
>>>>>>> 318ab921
  return (
    <TouchableOpacity onPress={() => openCollection(item.project_id)}>
      <View style={styles.itemContainer}>
        <GlobalImage
          source={item.project.img_url}
          url={item.project.img_url}
          size="xxl"
          style={styles.image}
        />
        <View>
          <GlobalText type="body2">{item.project.display_name}</GlobalText>
          <GlobalText type="caption">{item.project.supply} Items</GlobalText>
          <GlobalText type="caption">
            Floor: {item.floor_price.toFixed(2)}
          </GlobalText>
          <GlobalText type="caption">
            1D Volume: {item.volume_1day} SOL
          </GlobalText>
        </View>
      </View>
    </TouchableOpacity>
  );
};

export default NftCollectionItem;<|MERGE_RESOLUTION|>--- conflicted
+++ resolved
@@ -38,10 +38,6 @@
       id: project_id,
     });
   };
-<<<<<<< HEAD
-
-=======
->>>>>>> 318ab921
   return (
     <TouchableOpacity onPress={() => openCollection(item.project_id)}>
       <View style={styles.itemContainer}>
