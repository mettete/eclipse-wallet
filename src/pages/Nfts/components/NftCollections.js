--- conflicted
+++ resolved
@@ -32,19 +32,11 @@
         ([trendColls, newColls]) => {
           setSliderItems([
             {
-<<<<<<< HEAD
-              title: 'Trending collections',
-              value: trendColls?.project_stats?.splice(0, 6),
-            },
-            {
-              title: 'New collections',
-=======
               title: t(`nft.trending_collections`),
               value: trendColls?.project_stats?.splice(0, 6),
             },
             {
               title: t(`nft.new_collections`),
->>>>>>> 318ab921
               value: newColls?.project_stats?.splice(0, 6),
             },
           ]);
@@ -63,13 +55,9 @@
           minHeight={294}
           maxHeight={740}
         />
-<<<<<<< HEAD
       ) : (
         <GlobalSkeleton type="NftSlider" />
       )}
-=======
-      ) : null}
->>>>>>> 318ab921
     </>
   );
 };
@@ -77,10 +65,6 @@
 const renderCollection = (item, expanded, t) => {
   const { title, value } = item;
   const maxItems = expanded ? 6 : 2;
-<<<<<<< HEAD
-
-=======
->>>>>>> 318ab921
   return (
     <View style={styles.collectionContainer}>
       <View style={globalStyles.inlineFlexButtons}>
