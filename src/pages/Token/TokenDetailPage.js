--- conflicted
+++ resolved
@@ -4,8 +4,8 @@
 
 import { AppContext } from '../../AppProvider';
 import { useNavigation, withParams } from '../../routes/hooks';
-<<<<<<< HEAD
-import { ROUTES_MAP } from '../../routes/app-routes';
+import { ROUTES_MAP as APP_ROUTES_MAP } from '../../routes/app-routes';
+import { ROUTES_MAP } from './routes';
 import { ROUTES_MAP as TRANSACTIONS_ROUTES_MAP } from '../Transactions/routes';
 import { cache, CACHE_TYPES } from '../../utils/cache';
 import {
@@ -16,10 +16,6 @@
   showValue,
 } from '../../utils/amount';
 
-=======
-import { ROUTES_MAP as APP_ROUTES_MAP } from '../../routes/app-routes';
-import { ROUTES_MAP } from './routes';
->>>>>>> 49783009
 import theme from '../../component-library/Global/theme';
 import { GlobalLayoutForTabScreen } from '../../component-library/Global/GlobalLayout';
 import GlobalBackTitle from '../../component-library/Global/GlobalBackTitle';
