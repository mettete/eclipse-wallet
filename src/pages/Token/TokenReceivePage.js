import React, { useState, useContext, useEffect } from 'react';
import { StyleSheet, View } from 'react-native';

import { AppContext } from '../../AppProvider';
import { useNavigation, withParams } from '../../routes/hooks';
import { ROUTES_MAP } from '../../routes/app-routes';
import { cache, CACHE_TYPES } from '../../utils/cache';
import { withTranslation } from '../../hooks/useTranslations';
import { getShortAddress, getWalletName } from '../../utils/wallet';
import clipboard from '../../utils/clipboard';

import theme from '../../component-library/Global/theme';
import GlobalLayout from '../../component-library/Global/GlobalLayout';
import GlobalBackTitle from '../../component-library/Global/GlobalBackTitle';
import GlobalButton from '../../component-library/Global/GlobalButton';
import GlobalImage from '../../component-library/Global/GlobalImage';
import GlobalPadding from '../../component-library/Global/GlobalPadding';
import GlobalText from '../../component-library/Global/GlobalText';
import QRImage from '../../features/QRImage';
import IconCopy from '../../assets/images/IconCopy.png';

const styles = StyleSheet.create({
  centered: {
    justifyContent: 'center',
    alignItems: 'center',
  },
  qrBox: {
    padding: theme.gutters.paddingMD,
    backgroundColor: theme.staticColor.alwaysWhite,
    borderRadius: theme.borderRadius.borderRadiusNormal,
  },
  inlineWell: {
    marginBottom: theme.gutters.paddingXS,
    paddingVertical: theme.gutters.paddingXS,
    paddingHorizontal: theme.gutters.paddingSM,
    width: '100%',
    maxWidth: theme.variables.buttonMaxWidth,
    flexDirection: 'row',
    justifyContent: 'space-between',
    alignItems: 'center',
    backgroundColor: theme.colors.bgLight,
    borderRadius: theme.borderRadius.borderRadiusMD,
  },
});

const TokenReceivePage = ({ t }) => {
  const navigate = useNavigation();

  const [{ activeWallet, walletNumber }] = useContext(AppContext);

  const goToBack = () => {
    navigate(ROUTES_MAP.WALLET);
  };

  const onCopyAlias = () => clipboard.copy(activeWallet.getReceiveAddress());

  const onCopyAddress = () => clipboard.copy(activeWallet.getReceiveAddress());

  return (
<<<<<<< HEAD
    loaded && (
      <GlobalLayout fullscreen>
        <GlobalLayout.Header>
=======
    activeWallet && (
      <GlobalLayout withContainer>
        <View style={globalStyles.mainHeader}>
>>>>>>> d2db3dba
          <GlobalBackTitle
            onBack={goToBack}
            secondaryTitle={t('token.receive.title')}
          />

          <View style={styles.centered}>
            <View style={styles.qrBox}>
              <QRImage address={activeWallet.getReceiveAddress()} />
            </View>

            <GlobalPadding size="md" />

            <View style={styles.inlineWell}>
              <GlobalText type="body2">Name.acr</GlobalText>

              <GlobalButton onPress={onCopyAlias} size="medium">
                <GlobalImage source={IconCopy} size="xs" />
                <GlobalText type="button">Copy</GlobalText>
              </GlobalButton>
            </View>

            <View style={styles.inlineWell}>
              <GlobalText type="body2">
                {getWalletName(activeWallet, walletNumber)} (
                {getShortAddress(activeWallet.getReceiveAddress())})
              </GlobalText>

              <GlobalButton onPress={onCopyAddress} size="medium">
                <GlobalImage source={IconCopy} size="xs" />
                <GlobalText type="button">Copy</GlobalText>
              </GlobalButton>
            </View>

            <GlobalPadding size="md" />

            <GlobalText type="body1" center>
              2 lines max Validation text sint occaecat cupidatat non proident
            </GlobalText>
          </View>
        </GlobalLayout.Header>

        <GlobalLayout.Footer>
          <GlobalButton
            type="secondary"
            wideSmall
            title={t('general.close')}
            onPress={goToBack}
          />
        </GlobalLayout.Footer>
      </GlobalLayout>
    )
  );
};

export default withTranslation()(TokenReceivePage);<|MERGE_RESOLUTION|>--- conflicted
+++ resolved
@@ -57,15 +57,9 @@
   const onCopyAddress = () => clipboard.copy(activeWallet.getReceiveAddress());
 
   return (
-<<<<<<< HEAD
-    loaded && (
+    activeWallet && (
       <GlobalLayout fullscreen>
         <GlobalLayout.Header>
-=======
-    activeWallet && (
-      <GlobalLayout withContainer>
-        <View style={globalStyles.mainHeader}>
->>>>>>> d2db3dba
           <GlobalBackTitle
             onBack={goToBack}
             secondaryTitle={t('token.receive.title')}
